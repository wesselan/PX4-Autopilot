/****************************************************************************
 *
 *   Copyright (c) 2012-2014 PX4 Development Team. All rights reserved.
 *
 * Redistribution and use in source and binary forms, with or without
 * modification, are permitted provided that the following conditions
 * are met:
 *
 * 1. Redistributions of source code must retain the above copyright
 *    notice, this list of conditions and the following disclaimer.
 * 2. Redistributions in binary form must reproduce the above copyright
 *    notice, this list of conditions and the following disclaimer in
 *    the documentation and/or other materials provided with the
 *    distribution.
 * 3. Neither the name PX4 nor the names of its contributors may be
 *    used to endorse or promote products derived from this software
 *    without specific prior written permission.
 *
 * THIS SOFTWARE IS PROVIDED BY THE COPYRIGHT HOLDERS AND CONTRIBUTORS
 * "AS IS" AND ANY EXPRESS OR IMPLIED WARRANTIES, INCLUDING, BUT NOT
 * LIMITED TO, THE IMPLIED WARRANTIES OF MERCHANTABILITY AND FITNESS
 * FOR A PARTICULAR PURPOSE ARE DISCLAIMED. IN NO EVENT SHALL THE
 * COPYRIGHT OWNER OR CONTRIBUTORS BE LIABLE FOR ANY DIRECT, INDIRECT,
 * INCIDENTAL, SPECIAL, EXEMPLARY, OR CONSEQUENTIAL DAMAGES (INCLUDING,
 * BUT NOT LIMITED TO, PROCUREMENT OF SUBSTITUTE GOODS OR SERVICES; LOSS
 * OF USE, DATA, OR PROFITS; OR BUSINESS INTERRUPTION) HOWEVER CAUSED
 * AND ON ANY THEORY OF LIABILITY, WHETHER IN CONTRACT, STRICT
 * LIABILITY, OR TORT (INCLUDING NEGLIGENCE OR OTHERWISE) ARISING IN
 * ANY WAY OUT OF THE USE OF THIS SOFTWARE, EVEN IF ADVISED OF THE
 * POSSIBILITY OF SUCH DAMAGE.
 *
 ****************************************************************************/

/**
 * @file sensors.cpp
 * Sensor readout process.
 *
 * @author Lorenz Meier <lm@inf.ethz.ch>
 * @author Julian Oes <joes@student.ethz.ch>
 * @author Thomas Gubler <thomasgubler@student.ethz.ch>
 */

#include <nuttx/config.h>

#include <fcntl.h>
#include <poll.h>
#include <unistd.h>
#include <stdlib.h>
#include <string.h>
#include <stdbool.h>
#include <stdio.h>
#include <errno.h>
#include <math.h>
#include <mathlib/mathlib.h>

#include <nuttx/analog/adc.h>

#include <drivers/drv_hrt.h>
#include <drivers/drv_accel.h>
#include <drivers/drv_gyro.h>
#include <drivers/drv_mag.h>
#include <drivers/drv_baro.h>
#include <drivers/drv_rc_input.h>
#include <drivers/drv_adc.h>
#include <drivers/drv_airspeed.h>

#include <systemlib/systemlib.h>
#include <systemlib/param/param.h>
#include <systemlib/err.h>
#include <systemlib/perf_counter.h>
#include <conversion/rotation.h>

#include <systemlib/airspeed.h>

#include <uORB/uORB.h>
#include <uORB/topics/sensor_combined.h>
#include <uORB/topics/rc_channels.h>
#include <uORB/topics/manual_control_setpoint.h>
#include <uORB/topics/actuator_controls.h>
#include <uORB/topics/vehicle_control_mode.h>
#include <uORB/topics/parameter_update.h>
#include <uORB/topics/battery_status.h>
#include <uORB/topics/differential_pressure.h>
#include <uORB/topics/airspeed.h>

#define GYRO_HEALTH_COUNTER_LIMIT_ERROR 20   /* 40 ms downtime at 500 Hz update rate   */
#define ACC_HEALTH_COUNTER_LIMIT_ERROR  20   /* 40 ms downtime at 500 Hz update rate   */
#define MAGN_HEALTH_COUNTER_LIMIT_ERROR 100  /* 1000 ms downtime at 100 Hz update rate  */
#define BARO_HEALTH_COUNTER_LIMIT_ERROR 50   /* 500 ms downtime at 100 Hz update rate  */
#define ADC_HEALTH_COUNTER_LIMIT_ERROR  10   /* 100 ms downtime at 100 Hz update rate  */

#define GYRO_HEALTH_COUNTER_LIMIT_OK 5
#define ACC_HEALTH_COUNTER_LIMIT_OK  5
#define MAGN_HEALTH_COUNTER_LIMIT_OK 5
#define BARO_HEALTH_COUNTER_LIMIT_OK 5
#define ADC_HEALTH_COUNTER_LIMIT_OK  5

/**
 * Analog layout:
 * FMU:
 * IN2 - battery voltage
 * IN3 - battery current
 * IN4 - 5V sense
 * IN10 - spare (we could actually trim these from the set)
 * IN11 - spare (we could actually trim these from the set)
 * IN12 - spare (we could actually trim these from the set)
 * IN13 - aux1
 * IN14 - aux2
 * IN15 - pressure sensor
 *
 * IO:
 * IN4 - servo supply rail
 * IN5 - analog RSSI
 */

#ifdef CONFIG_ARCH_BOARD_PX4FMU_V1
#define ADC_BATTERY_VOLTAGE_CHANNEL	10
#define ADC_BATTERY_CURRENT_CHANNEL	-1
#define ADC_AIRSPEED_VOLTAGE_CHANNEL	11
#endif

#ifdef CONFIG_ARCH_BOARD_PX4FMU_V2
#define ADC_BATTERY_VOLTAGE_CHANNEL	2
#define ADC_BATTERY_CURRENT_CHANNEL	3
#define ADC_5V_RAIL_SENSE		4
#define ADC_AIRSPEED_VOLTAGE_CHANNEL	15
#endif

#ifdef CONFIG_ARCH_BOARD_AEROCORE
#define ADC_BATTERY_VOLTAGE_CHANNEL	10
#define ADC_BATTERY_CURRENT_CHANNEL	-1
#define ADC_AIRSPEED_VOLTAGE_CHANNEL	-1
#endif

#define BATT_V_LOWPASS 0.001f
#define BATT_V_IGNORE_THRESHOLD 3.5f

/**
 * HACK - true temperature is much less than indicated temperature in baro,
 * subtract 5 degrees in an attempt to account for the electrical upheating of the PCB
 */
#define PCB_TEMP_ESTIMATE_DEG 5.0f

#define STICK_ON_OFF_LIMIT 0.75f

/**
 * Sensor app start / stop handling function
 *
 * @ingroup apps
 */
extern "C" __EXPORT int sensors_main(int argc, char *argv[]);

class Sensors
{
public:
	/**
	 * Constructor
	 */
	Sensors();

	/**
	 * Destructor, also kills the sensors task.
	 */
	~Sensors();

	/**
	 * Start the sensors task.
	 *
	 * @return		OK on success.
	 */
	int		start();

private:
	static const unsigned _rc_max_chan_count = RC_INPUT_MAX_CHANNELS;	/**< maximum number of r/c channels we handle */

	/**
	 * Get and limit value for specified RC function. Returns NAN if not mapped.
	 */
	float		get_rc_value(enum RC_CHANNELS_FUNCTION func, float min_value, float max_value);

	/**
	 * Get switch position for specified function.
	 */
	switch_pos_t	get_rc_sw3pos_position(enum RC_CHANNELS_FUNCTION func, float on_th, bool on_inv, float mid_th, bool mid_inv);
	switch_pos_t	get_rc_sw2pos_position(enum RC_CHANNELS_FUNCTION func, float on_th, bool on_inv);

	/**
	 * Gather and publish RC input data.
	 */
	void		rc_poll();

	/* XXX should not be here - should be own driver */
	int 		_fd_adc;			/**< ADC driver handle */
	hrt_abstime	_last_adc;			/**< last time we took input from the ADC */

	bool 		_task_should_exit;		/**< if true, sensor task should exit */
	int 		_sensors_task;			/**< task handle for sensor task */

	bool		_hil_enabled;			/**< if true, HIL is active */
	bool		_publishing;			/**< if true, we are publishing sensor data */

	int		_gyro_sub;			/**< raw gyro data subscription */
	int		_accel_sub;			/**< raw accel data subscription */
	int		_mag_sub;			/**< raw mag data subscription */
	int 		_rc_sub;			/**< raw rc channels data subscription */
	int		_baro_sub;			/**< raw baro data subscription */
	int		_airspeed_sub;			/**< airspeed subscription */
	int		_diff_pres_sub;			/**< raw differential pressure subscription */
	int		_vcontrol_mode_sub;			/**< vehicle control mode subscription */
	int 		_params_sub;			/**< notification of parameter updates */
	int 		_manual_control_sub;			/**< notification of manual control updates */

	orb_advert_t	_sensor_pub;			/**< combined sensor data topic */
	orb_advert_t	_manual_control_pub;		/**< manual control signal topic */
	orb_advert_t	_actuator_group_3_pub;		/**< manual control as actuator topic */
	orb_advert_t	_rc_pub;			/**< raw r/c control topic */
	orb_advert_t	_battery_pub;			/**< battery status */
	orb_advert_t	_airspeed_pub;			/**< airspeed */
	orb_advert_t	_diff_pres_pub;			/**< differential_pressure */

	perf_counter_t	_loop_perf;			/**< loop performance counter */

	struct rc_channels_s _rc;			/**< r/c channel data */
	struct battery_status_s _battery_status;	/**< battery status */
	struct baro_report _barometer;			/**< barometer data */
	struct differential_pressure_s _diff_pres;
	struct airspeed_s _airspeed;

	math::Matrix<3, 3>	_board_rotation;		/**< rotation matrix for the orientation that the board is mounted */
	math::Matrix<3, 3>	_external_mag_rotation;		/**< rotation matrix for the orientation that an external mag is mounted */
	bool		_mag_is_external;		/**< true if the active mag is on an external board */

	uint64_t _battery_discharged;			/**< battery discharged current in mA*ms */
	hrt_abstime _battery_current_timestamp;	/**< timestamp of last battery current reading */

	struct {
		float min[_rc_max_chan_count];
		float trim[_rc_max_chan_count];
		float max[_rc_max_chan_count];
		float rev[_rc_max_chan_count];
		float dz[_rc_max_chan_count];
		float scaling_factor[_rc_max_chan_count];

		float gyro_offset[3];
		float gyro_scale[3];
		float mag_offset[3];
		float mag_scale[3];
		float accel_offset[3];
		float accel_scale[3];
		float diff_pres_offset_pa;
		float diff_pres_analog_enabled;

		int board_rotation;
		int external_mag_rotation;

		int rc_map_roll;
		int rc_map_pitch;
		int rc_map_yaw;
		int rc_map_throttle;
		int rc_map_failsafe;

		int rc_map_mode_sw;
		int rc_map_return_sw;
<<<<<<< HEAD
		int rc_map_assisted_sw;
		int rc_map_mission_sw;
		int rc_map_acro_sw;

//		int rc_map_offboard_ctrl_mode_sw;
=======
		int rc_map_posctl_sw;
		int rc_map_loiter_sw;
>>>>>>> b250e28a

		int rc_map_flaps;

		int rc_map_aux1;
		int rc_map_aux2;
		int rc_map_aux3;
		int rc_map_aux4;
		int rc_map_aux5;

		int32_t rc_fails_thr;
		float rc_assist_th;
		float rc_auto_th;
		float rc_posctl_th;
		float rc_return_th;
		float rc_loiter_th;
		bool rc_assist_inv;
		bool rc_auto_inv;
		bool rc_posctl_inv;
		bool rc_return_inv;
		bool rc_loiter_inv;

		float battery_voltage_scaling;
		float battery_current_scaling;

	}		_parameters;			/**< local copies of interesting parameters */

	struct {
		param_t min[_rc_max_chan_count];
		param_t trim[_rc_max_chan_count];
		param_t max[_rc_max_chan_count];
		param_t rev[_rc_max_chan_count];
		param_t dz[_rc_max_chan_count];

		param_t gyro_offset[3];
		param_t gyro_scale[3];
		param_t accel_offset[3];
		param_t accel_scale[3];
		param_t mag_offset[3];
		param_t mag_scale[3];
		param_t diff_pres_offset_pa;
		param_t diff_pres_analog_enabled;

		param_t rc_map_roll;
		param_t rc_map_pitch;
		param_t rc_map_yaw;
		param_t rc_map_throttle;
		param_t rc_map_failsafe;

		param_t rc_map_mode_sw;
		param_t rc_map_return_sw;
<<<<<<< HEAD
		param_t rc_map_assisted_sw;
		param_t rc_map_mission_sw;
		param_t rc_map_acro_sw;

//		param_t rc_map_offboard_ctrl_mode_sw;
=======
		param_t rc_map_posctl_sw;
		param_t rc_map_loiter_sw;
>>>>>>> b250e28a

		param_t rc_map_flaps;

		param_t rc_map_aux1;
		param_t rc_map_aux2;
		param_t rc_map_aux3;
		param_t rc_map_aux4;
		param_t rc_map_aux5;

		param_t rc_fails_thr;
		param_t rc_assist_th;
		param_t rc_auto_th;
		param_t rc_posctl_th;
		param_t rc_return_th;
		param_t rc_loiter_th;

		param_t battery_voltage_scaling;
		param_t battery_current_scaling;

		param_t board_rotation;
		param_t external_mag_rotation;

	}		_parameter_handles;		/**< handles for interesting parameters */


	/**
	 * Update our local parameter cache.
	 */
	int		parameters_update();

	/**
	 * Do accel-related initialisation.
	 */
	void		accel_init();

	/**
	 * Do gyro-related initialisation.
	 */
	void		gyro_init();

	/**
	 * Do mag-related initialisation.
	 */
	void		mag_init();

	/**
	 * Do baro-related initialisation.
	 */
	void		baro_init();

	/**
	 * Do adc-related initialisation.
	 */
	void		adc_init();

	/**
	 * Poll the accelerometer for updated data.
	 *
	 * @param raw			Combined sensor data structure into which
	 *				data should be returned.
	 */
	void		accel_poll(struct sensor_combined_s &raw);

	/**
	 * Poll the gyro for updated data.
	 *
	 * @param raw			Combined sensor data structure into which
	 *				data should be returned.
	 */
	void		gyro_poll(struct sensor_combined_s &raw);

	/**
	 * Poll the magnetometer for updated data.
	 *
	 * @param raw			Combined sensor data structure into which
	 *				data should be returned.
	 */
	void		mag_poll(struct sensor_combined_s &raw);

	/**
	 * Poll the barometer for updated data.
	 *
	 * @param raw			Combined sensor data structure into which
	 *				data should be returned.
	 */
	void		baro_poll(struct sensor_combined_s &raw);

	/**
	 * Poll the differential pressure sensor for updated data.
	 *
	 * @param raw			Combined sensor data structure into which
	 *				data should be returned.
	 */
	void		diff_pres_poll(struct sensor_combined_s &raw);

	/**
	 * Check for changes in vehicle control mode.
	 */
	void		vehicle_control_mode_poll();

	/**
	 * Check for changes in parameters.
	 */
	void 		parameter_update_poll(bool forced = false);

	/**
	 * Poll the ADC and update readings to suit.
	 *
	 * @param raw			Combined sensor data structure into which
	 *				data should be returned.
	 */
	void		adc_poll(struct sensor_combined_s &raw);

	/**
	 * Shim for calling task_main from task_create.
	 */
	static void	task_main_trampoline(int argc, char *argv[]);

	/**
	 * Main sensor collection task.
	 */
	void		task_main();
};

namespace sensors
{

/* oddly, ERROR is not defined for c++ */
#ifdef ERROR
# undef ERROR
#endif
static const int ERROR = -1;

Sensors	*g_sensors = nullptr;
}

Sensors::Sensors() :
	_fd_adc(-1),
	_last_adc(0),

	_task_should_exit(false),
	_sensors_task(-1),
	_hil_enabled(false),
	_publishing(true),

/* subscriptions */
	_gyro_sub(-1),
	_accel_sub(-1),
	_mag_sub(-1),
	_rc_sub(-1),
	_baro_sub(-1),
	_vcontrol_mode_sub(-1),
	_params_sub(-1),
	_manual_control_sub(-1),

/* publications */
	_sensor_pub(-1),
	_manual_control_pub(-1),
	_actuator_group_3_pub(-1),
	_rc_pub(-1),
	_battery_pub(-1),
	_airspeed_pub(-1),
	_diff_pres_pub(-1),

/* performance counters */
	_loop_perf(perf_alloc(PC_ELAPSED, "sensor task update")),

	_mag_is_external(false),
	_battery_discharged(0),
	_battery_current_timestamp(0)
{
	memset(&_rc, 0, sizeof(_rc));

	/* basic r/c parameters */
	for (unsigned i = 0; i < _rc_max_chan_count; i++) {
		char nbuf[16];

		/* min values */
		sprintf(nbuf, "RC%d_MIN", i + 1);
		_parameter_handles.min[i] = param_find(nbuf);

		/* trim values */
		sprintf(nbuf, "RC%d_TRIM", i + 1);
		_parameter_handles.trim[i] = param_find(nbuf);

		/* max values */
		sprintf(nbuf, "RC%d_MAX", i + 1);
		_parameter_handles.max[i] = param_find(nbuf);

		/* channel reverse */
		sprintf(nbuf, "RC%d_REV", i + 1);
		_parameter_handles.rev[i] = param_find(nbuf);

		/* channel deadzone */
		sprintf(nbuf, "RC%d_DZ", i + 1);
		_parameter_handles.dz[i] = param_find(nbuf);

	}

	/* mandatory input switched, mapped to channels 1-4 per default */
	_parameter_handles.rc_map_roll 	= param_find("RC_MAP_ROLL");
	_parameter_handles.rc_map_pitch = param_find("RC_MAP_PITCH");
	_parameter_handles.rc_map_yaw 	= param_find("RC_MAP_YAW");
	_parameter_handles.rc_map_throttle = param_find("RC_MAP_THROTTLE");
	_parameter_handles.rc_map_failsafe = param_find("RC_MAP_FAILSAFE");

	/* mandatory mode switches, mapped to channel 5 and 6 per default */
	_parameter_handles.rc_map_mode_sw = param_find("RC_MAP_MODE_SW");
	_parameter_handles.rc_map_return_sw = param_find("RC_MAP_RETURN_SW");

	_parameter_handles.rc_map_flaps = param_find("RC_MAP_FLAPS");

	/* optional mode switches, not mapped per default */
<<<<<<< HEAD
	_parameter_handles.rc_map_assisted_sw = param_find("RC_MAP_ASSIST_SW");
	_parameter_handles.rc_map_mission_sw = param_find("RC_MAP_MISSIO_SW");
	_parameter_handles.rc_map_acro_sw = param_find("RC_MAP_ACRO_SW");

//	_parameter_handles.rc_map_offboard_ctrl_mode_sw = param_find("RC_MAP_OFFB_SW");
=======
	_parameter_handles.rc_map_posctl_sw = param_find("RC_MAP_POSCTL_SW");
	_parameter_handles.rc_map_loiter_sw = param_find("RC_MAP_LOITER_SW");
>>>>>>> b250e28a

	_parameter_handles.rc_map_aux1 = param_find("RC_MAP_AUX1");
	_parameter_handles.rc_map_aux2 = param_find("RC_MAP_AUX2");
	_parameter_handles.rc_map_aux3 = param_find("RC_MAP_AUX3");
	_parameter_handles.rc_map_aux4 = param_find("RC_MAP_AUX4");
	_parameter_handles.rc_map_aux5 = param_find("RC_MAP_AUX5");

	/* RC thresholds */
	_parameter_handles.rc_fails_thr = param_find("RC_FAILS_THR");
	_parameter_handles.rc_assist_th = param_find("RC_ASSIST_TH");
	_parameter_handles.rc_auto_th = param_find("RC_AUTO_TH");
	_parameter_handles.rc_posctl_th = param_find("RC_POSCTL_TH");
	_parameter_handles.rc_return_th = param_find("RC_RETURN_TH");
	_parameter_handles.rc_loiter_th = param_find("RC_LOITER_TH");

	/* gyro offsets */
	_parameter_handles.gyro_offset[0] = param_find("SENS_GYRO_XOFF");
	_parameter_handles.gyro_offset[1] = param_find("SENS_GYRO_YOFF");
	_parameter_handles.gyro_offset[2] = param_find("SENS_GYRO_ZOFF");
	_parameter_handles.gyro_scale[0] = param_find("SENS_GYRO_XSCALE");
	_parameter_handles.gyro_scale[1] = param_find("SENS_GYRO_YSCALE");
	_parameter_handles.gyro_scale[2] = param_find("SENS_GYRO_ZSCALE");

	/* accel offsets */
	_parameter_handles.accel_offset[0] = param_find("SENS_ACC_XOFF");
	_parameter_handles.accel_offset[1] = param_find("SENS_ACC_YOFF");
	_parameter_handles.accel_offset[2] = param_find("SENS_ACC_ZOFF");
	_parameter_handles.accel_scale[0] = param_find("SENS_ACC_XSCALE");
	_parameter_handles.accel_scale[1] = param_find("SENS_ACC_YSCALE");
	_parameter_handles.accel_scale[2] = param_find("SENS_ACC_ZSCALE");

	/* mag offsets */
	_parameter_handles.mag_offset[0] = param_find("SENS_MAG_XOFF");
	_parameter_handles.mag_offset[1] = param_find("SENS_MAG_YOFF");
	_parameter_handles.mag_offset[2] = param_find("SENS_MAG_ZOFF");

	_parameter_handles.mag_scale[0] = param_find("SENS_MAG_XSCALE");
	_parameter_handles.mag_scale[1] = param_find("SENS_MAG_YSCALE");
	_parameter_handles.mag_scale[2] = param_find("SENS_MAG_ZSCALE");

	/* Differential pressure offset */
	_parameter_handles.diff_pres_offset_pa = param_find("SENS_DPRES_OFF");
	_parameter_handles.diff_pres_analog_enabled = param_find("SENS_DPRES_ANA");

	_parameter_handles.battery_voltage_scaling = param_find("BAT_V_SCALING");
	_parameter_handles.battery_current_scaling = param_find("BAT_C_SCALING");

	/* rotations */
	_parameter_handles.board_rotation = param_find("SENS_BOARD_ROT");
	_parameter_handles.external_mag_rotation = param_find("SENS_EXT_MAG_ROT");

	/* fetch initial parameter values */
	parameters_update();
}

Sensors::~Sensors()
{
	if (_sensors_task != -1) {

		/* task wakes up every 100ms or so at the longest */
		_task_should_exit = true;

		/* wait for a second for the task to quit at our request */
		unsigned i = 0;

		do {
			/* wait 20ms */
			usleep(20000);

			/* if we have given up, kill it */
			if (++i > 50) {
				task_delete(_sensors_task);
				break;
			}
		} while (_sensors_task != -1);
	}

	sensors::g_sensors = nullptr;
}

int
Sensors::parameters_update()
{
	bool rc_valid = true;
	float tmpScaleFactor = 0.0f;
	float tmpRevFactor = 0.0f;

	/* rc values */
	for (unsigned int i = 0; i < _rc_max_chan_count; i++) {

		param_get(_parameter_handles.min[i], &(_parameters.min[i]));
		param_get(_parameter_handles.trim[i], &(_parameters.trim[i]));
		param_get(_parameter_handles.max[i], &(_parameters.max[i]));
		param_get(_parameter_handles.rev[i], &(_parameters.rev[i]));
		param_get(_parameter_handles.dz[i], &(_parameters.dz[i]));

		tmpScaleFactor = (1.0f / ((_parameters.max[i] - _parameters.min[i]) / 2.0f) * _parameters.rev[i]);
		tmpRevFactor = tmpScaleFactor * _parameters.rev[i];

		/* handle blowup in the scaling factor calculation */
		if (!isfinite(tmpScaleFactor) ||
		    (tmpRevFactor < 0.000001f) ||
		    (tmpRevFactor > 0.2f)) {
			warnx("RC chan %u not sane, scaling: %8.6f, rev: %d", i, tmpScaleFactor, (int)(_parameters.rev[i]));
			/* scaling factors do not make sense, lock them down */
			_parameters.scaling_factor[i] = 0.0f;
			rc_valid = false;

		} else {
			_parameters.scaling_factor[i] = tmpScaleFactor;
		}
	}

	/* handle wrong values */
	if (!rc_valid) {
		warnx("WARNING     WARNING     WARNING\n\nRC CALIBRATION NOT SANE!\n\n");
	}

	const char *paramerr = "FAIL PARM LOAD";

	/* channel mapping */
	if (param_get(_parameter_handles.rc_map_roll, &(_parameters.rc_map_roll)) != OK) {
		warnx("%s", paramerr);
	}

	if (param_get(_parameter_handles.rc_map_pitch, &(_parameters.rc_map_pitch)) != OK) {
		warnx("%s", paramerr);
	}

	if (param_get(_parameter_handles.rc_map_yaw, &(_parameters.rc_map_yaw)) != OK) {
		warnx("%s", paramerr);
	}

	if (param_get(_parameter_handles.rc_map_throttle, &(_parameters.rc_map_throttle)) != OK) {
		warnx("%s", paramerr);
	}

	if (param_get(_parameter_handles.rc_map_failsafe, &(_parameters.rc_map_failsafe)) != OK) {
		warnx("%s", paramerr);
	}

	if (param_get(_parameter_handles.rc_map_mode_sw, &(_parameters.rc_map_mode_sw)) != OK) {
		warnx("%s", paramerr);
	}

	if (param_get(_parameter_handles.rc_map_return_sw, &(_parameters.rc_map_return_sw)) != OK) {
		warnx("%s", paramerr);
	}

	if (param_get(_parameter_handles.rc_map_posctl_sw, &(_parameters.rc_map_posctl_sw)) != OK) {
		warnx("%s", paramerr);
	}

	if (param_get(_parameter_handles.rc_map_loiter_sw, &(_parameters.rc_map_loiter_sw)) != OK) {
		warnx("%s", paramerr);
	}

	if (param_get(_parameter_handles.rc_map_acro_sw, &(_parameters.rc_map_acro_sw)) != OK) {
		warnx(paramerr);
	}

	if (param_get(_parameter_handles.rc_map_flaps, &(_parameters.rc_map_flaps)) != OK) {
		warnx("%s", paramerr);
	}

	param_get(_parameter_handles.rc_map_aux1, &(_parameters.rc_map_aux1));
	param_get(_parameter_handles.rc_map_aux2, &(_parameters.rc_map_aux2));
	param_get(_parameter_handles.rc_map_aux3, &(_parameters.rc_map_aux3));
	param_get(_parameter_handles.rc_map_aux4, &(_parameters.rc_map_aux4));
	param_get(_parameter_handles.rc_map_aux5, &(_parameters.rc_map_aux5));
	param_get(_parameter_handles.rc_fails_thr, &(_parameters.rc_fails_thr));
	param_get(_parameter_handles.rc_assist_th, &(_parameters.rc_assist_th));
	_parameters.rc_assist_inv = (_parameters.rc_assist_th < 0);
	_parameters.rc_assist_th = fabs(_parameters.rc_assist_th);
	param_get(_parameter_handles.rc_auto_th, &(_parameters.rc_auto_th));
	_parameters.rc_auto_inv = (_parameters.rc_auto_th < 0);
	_parameters.rc_auto_th = fabs(_parameters.rc_auto_th);
	param_get(_parameter_handles.rc_posctl_th, &(_parameters.rc_posctl_th));
	_parameters.rc_posctl_inv = (_parameters.rc_posctl_th < 0);
	_parameters.rc_posctl_th = fabs(_parameters.rc_posctl_th);
	param_get(_parameter_handles.rc_return_th, &(_parameters.rc_return_th));
	_parameters.rc_return_inv = (_parameters.rc_return_th < 0);
	_parameters.rc_return_th = fabs(_parameters.rc_return_th);
	param_get(_parameter_handles.rc_loiter_th, &(_parameters.rc_loiter_th));
	_parameters.rc_loiter_inv = (_parameters.rc_loiter_th < 0);
	_parameters.rc_loiter_th = fabs(_parameters.rc_loiter_th);

	/* update RC function mappings */
	_rc.function[THROTTLE] = _parameters.rc_map_throttle - 1;
	_rc.function[ROLL] = _parameters.rc_map_roll - 1;
	_rc.function[PITCH] = _parameters.rc_map_pitch - 1;
	_rc.function[YAW] = _parameters.rc_map_yaw - 1;

	_rc.function[MODE] = _parameters.rc_map_mode_sw - 1;
	_rc.function[RETURN] = _parameters.rc_map_return_sw - 1;
<<<<<<< HEAD
	_rc.function[ASSISTED] = _parameters.rc_map_assisted_sw - 1;
	_rc.function[MISSION] = _parameters.rc_map_mission_sw - 1;
	_rc.function[ACRO] = _parameters.rc_map_acro_sw - 1;
=======
	_rc.function[POSCTL] = _parameters.rc_map_posctl_sw - 1;
	_rc.function[LOITER] = _parameters.rc_map_loiter_sw - 1;
>>>>>>> b250e28a

	_rc.function[FLAPS] = _parameters.rc_map_flaps - 1;

	_rc.function[AUX_1] = _parameters.rc_map_aux1 - 1;
	_rc.function[AUX_2] = _parameters.rc_map_aux2 - 1;
	_rc.function[AUX_3] = _parameters.rc_map_aux3 - 1;
	_rc.function[AUX_4] = _parameters.rc_map_aux4 - 1;
	_rc.function[AUX_5] = _parameters.rc_map_aux5 - 1;

	/* gyro offsets */
	param_get(_parameter_handles.gyro_offset[0], &(_parameters.gyro_offset[0]));
	param_get(_parameter_handles.gyro_offset[1], &(_parameters.gyro_offset[1]));
	param_get(_parameter_handles.gyro_offset[2], &(_parameters.gyro_offset[2]));
	param_get(_parameter_handles.gyro_scale[0], &(_parameters.gyro_scale[0]));
	param_get(_parameter_handles.gyro_scale[1], &(_parameters.gyro_scale[1]));
	param_get(_parameter_handles.gyro_scale[2], &(_parameters.gyro_scale[2]));

	/* accel offsets */
	param_get(_parameter_handles.accel_offset[0], &(_parameters.accel_offset[0]));
	param_get(_parameter_handles.accel_offset[1], &(_parameters.accel_offset[1]));
	param_get(_parameter_handles.accel_offset[2], &(_parameters.accel_offset[2]));
	param_get(_parameter_handles.accel_scale[0], &(_parameters.accel_scale[0]));
	param_get(_parameter_handles.accel_scale[1], &(_parameters.accel_scale[1]));
	param_get(_parameter_handles.accel_scale[2], &(_parameters.accel_scale[2]));

	/* mag offsets */
	param_get(_parameter_handles.mag_offset[0], &(_parameters.mag_offset[0]));
	param_get(_parameter_handles.mag_offset[1], &(_parameters.mag_offset[1]));
	param_get(_parameter_handles.mag_offset[2], &(_parameters.mag_offset[2]));
	/* mag scaling */
	param_get(_parameter_handles.mag_scale[0], &(_parameters.mag_scale[0]));
	param_get(_parameter_handles.mag_scale[1], &(_parameters.mag_scale[1]));
	param_get(_parameter_handles.mag_scale[2], &(_parameters.mag_scale[2]));

	/* Airspeed offset */
	param_get(_parameter_handles.diff_pres_offset_pa, &(_parameters.diff_pres_offset_pa));
	param_get(_parameter_handles.diff_pres_analog_enabled, &(_parameters.diff_pres_analog_enabled));

	/* scaling of ADC ticks to battery voltage */
	if (param_get(_parameter_handles.battery_voltage_scaling, &(_parameters.battery_voltage_scaling)) != OK) {
		warnx("%s", paramerr);
	}

	/* scaling of ADC ticks to battery current */
	if (param_get(_parameter_handles.battery_current_scaling, &(_parameters.battery_current_scaling)) != OK) {
		warnx("%s", paramerr);
	}

	param_get(_parameter_handles.board_rotation, &(_parameters.board_rotation));
	param_get(_parameter_handles.external_mag_rotation, &(_parameters.external_mag_rotation));

	get_rot_matrix((enum Rotation)_parameters.board_rotation, &_board_rotation);
	get_rot_matrix((enum Rotation)_parameters.external_mag_rotation, &_external_mag_rotation);

	return OK;
}

void
Sensors::accel_init()
{
	int	fd;

	fd = open(ACCEL_DEVICE_PATH, 0);

	if (fd < 0) {
		warn("%s", ACCEL_DEVICE_PATH);
		errx(1, "FATAL: no accelerometer found");

	} else {

		// XXX do the check more elegantly

#ifdef CONFIG_ARCH_BOARD_PX4FMU_V1

		/* set the accel internal sampling rate up to at leat 1000Hz */
		ioctl(fd, ACCELIOCSSAMPLERATE, 1000);

		/* set the driver to poll at 1000Hz */
		ioctl(fd, SENSORIOCSPOLLRATE, 1000);

#elif CONFIG_ARCH_BOARD_PX4FMU_V2 || CONFIG_ARCH_BOARD_AEROCORE

		/* set the accel internal sampling rate up to at leat 800Hz */
		ioctl(fd, ACCELIOCSSAMPLERATE, 800);

		/* set the driver to poll at 800Hz */
		ioctl(fd, SENSORIOCSPOLLRATE, 800);

#else
#error Need a board configuration, either CONFIG_ARCH_BOARD_PX4FMU_V1, CONFIG_ARCH_BOARD_PX4FMU_V2 or CONFIG_ARCH_BOARD_AEROCORE

#endif

		close(fd);
	}
}

void
Sensors::gyro_init()
{
	int	fd;

	fd = open(GYRO_DEVICE_PATH, 0);

	if (fd < 0) {
		warn("%s", GYRO_DEVICE_PATH);
		errx(1, "FATAL: no gyro found");

	} else {

		// XXX do the check more elegantly

#ifdef CONFIG_ARCH_BOARD_PX4FMU_V1

		/* set the gyro internal sampling rate up to at least 1000Hz */
		if (ioctl(fd, GYROIOCSSAMPLERATE, 1000) != OK) {
			ioctl(fd, GYROIOCSSAMPLERATE, 800);
		}

		/* set the driver to poll at 1000Hz */
		if (ioctl(fd, SENSORIOCSPOLLRATE, 1000) != OK) {
			ioctl(fd, SENSORIOCSPOLLRATE, 800);
		}

#else

		/* set the gyro internal sampling rate up to at least 760Hz */
		ioctl(fd, GYROIOCSSAMPLERATE, 760);

		/* set the driver to poll at 760Hz */
		ioctl(fd, SENSORIOCSPOLLRATE, 760);

#endif

		close(fd);
	}
}

void
Sensors::mag_init()
{
	int	fd;
	int	ret;

	fd = open(MAG_DEVICE_PATH, 0);

	if (fd < 0) {
		warn("%s", MAG_DEVICE_PATH);
		errx(1, "FATAL: no magnetometer found");
	}

	/* try different mag sampling rates */


	ret = ioctl(fd, MAGIOCSSAMPLERATE, 150);

	if (ret == OK) {
		/* set the pollrate accordingly */
		ioctl(fd, SENSORIOCSPOLLRATE, 150);

	} else {
		ret = ioctl(fd, MAGIOCSSAMPLERATE, 100);

		/* if the slower sampling rate still fails, something is wrong */
		if (ret == OK) {
			/* set the driver to poll also at the slower rate */
			ioctl(fd, SENSORIOCSPOLLRATE, 100);

		} else {
			errx(1, "FATAL: mag sampling rate could not be set");
		}
	}



	ret = ioctl(fd, MAGIOCGEXTERNAL, 0);

	if (ret < 0) {
		errx(1, "FATAL: unknown if magnetometer is external or onboard");

	} else if (ret == 1) {
		_mag_is_external = true;

	} else {
		_mag_is_external = false;
	}

	close(fd);
}

void
Sensors::baro_init()
{
	int	fd;

	fd = open(BARO_DEVICE_PATH, 0);

	if (fd < 0) {
		warn("%s", BARO_DEVICE_PATH);
		errx(1, "FATAL: No barometer found");
	}

	/* set the driver to poll at 150Hz */
	ioctl(fd, SENSORIOCSPOLLRATE, 150);

	close(fd);
}

void
Sensors::adc_init()
{

	_fd_adc = open(ADC_DEVICE_PATH, O_RDONLY | O_NONBLOCK);

	if (_fd_adc < 0) {
		warn(ADC_DEVICE_PATH);
		warnx("FATAL: no ADC found");
	}
}

void
Sensors::accel_poll(struct sensor_combined_s &raw)
{
	bool accel_updated;
	orb_check(_accel_sub, &accel_updated);

	if (accel_updated) {
		struct accel_report	accel_report;

		orb_copy(ORB_ID(sensor_accel), _accel_sub, &accel_report);

		math::Vector<3> vect(accel_report.x, accel_report.y, accel_report.z);
		vect = _board_rotation * vect;

		raw.accelerometer_m_s2[0] = vect(0);
		raw.accelerometer_m_s2[1] = vect(1);
		raw.accelerometer_m_s2[2] = vect(2);

		raw.accelerometer_raw[0] = accel_report.x_raw;
		raw.accelerometer_raw[1] = accel_report.y_raw;
		raw.accelerometer_raw[2] = accel_report.z_raw;

		raw.accelerometer_timestamp = accel_report.timestamp;
	}
}

void
Sensors::gyro_poll(struct sensor_combined_s &raw)
{
	bool gyro_updated;
	orb_check(_gyro_sub, &gyro_updated);

	if (gyro_updated) {
		struct gyro_report	gyro_report;

		orb_copy(ORB_ID(sensor_gyro), _gyro_sub, &gyro_report);

		math::Vector<3> vect(gyro_report.x, gyro_report.y, gyro_report.z);
		vect = _board_rotation * vect;

		raw.gyro_rad_s[0] = vect(0);
		raw.gyro_rad_s[1] = vect(1);
		raw.gyro_rad_s[2] = vect(2);

		raw.gyro_raw[0] = gyro_report.x_raw;
		raw.gyro_raw[1] = gyro_report.y_raw;
		raw.gyro_raw[2] = gyro_report.z_raw;

		raw.timestamp = gyro_report.timestamp;
	}
}

void
Sensors::mag_poll(struct sensor_combined_s &raw)
{
	bool mag_updated;
	orb_check(_mag_sub, &mag_updated);

	if (mag_updated) {
		struct mag_report	mag_report;

		orb_copy(ORB_ID(sensor_mag), _mag_sub, &mag_report);

		math::Vector<3> vect(mag_report.x, mag_report.y, mag_report.z);

		if (_mag_is_external) {
			vect = _external_mag_rotation * vect;

		} else {
			vect = _board_rotation * vect;
		}

		raw.magnetometer_ga[0] = vect(0);
		raw.magnetometer_ga[1] = vect(1);
		raw.magnetometer_ga[2] = vect(2);

		raw.magnetometer_raw[0] = mag_report.x_raw;
		raw.magnetometer_raw[1] = mag_report.y_raw;
		raw.magnetometer_raw[2] = mag_report.z_raw;

		raw.magnetometer_timestamp = mag_report.timestamp;
	}
}

void
Sensors::baro_poll(struct sensor_combined_s &raw)
{
	bool baro_updated;
	orb_check(_baro_sub, &baro_updated);

	if (baro_updated) {

		orb_copy(ORB_ID(sensor_baro), _baro_sub, &_barometer);

		raw.baro_pres_mbar = _barometer.pressure; // Pressure in mbar
		raw.baro_alt_meter = _barometer.altitude; // Altitude in meters
		raw.baro_temp_celcius = _barometer.temperature; // Temperature in degrees celcius

		raw.baro_timestamp = _barometer.timestamp;
	}
}

void
Sensors::diff_pres_poll(struct sensor_combined_s &raw)
{
	bool updated;
	orb_check(_diff_pres_sub, &updated);

	if (updated) {
		orb_copy(ORB_ID(differential_pressure), _diff_pres_sub, &_diff_pres);

		raw.differential_pressure_pa = _diff_pres.differential_pressure_pa;
		raw.differential_pressure_timestamp = _diff_pres.timestamp;
		raw.differential_pressure_filtered_pa = _diff_pres.differential_pressure_filtered_pa;

		float air_temperature_celsius = (_diff_pres.temperature > -300.0f) ? _diff_pres.temperature : (raw.baro_temp_celcius - PCB_TEMP_ESTIMATE_DEG);

		_airspeed.timestamp = _diff_pres.timestamp;
		_airspeed.indicated_airspeed_m_s = calc_indicated_airspeed(_diff_pres.differential_pressure_filtered_pa);
		_airspeed.true_airspeed_m_s = calc_true_airspeed(_diff_pres.differential_pressure_filtered_pa + raw.baro_pres_mbar * 1e2f,
					      raw.baro_pres_mbar * 1e2f, air_temperature_celsius);
		_airspeed.air_temperature_celsius = air_temperature_celsius;

		/* announce the airspeed if needed, just publish else */
		if (_airspeed_pub > 0) {
			orb_publish(ORB_ID(airspeed), _airspeed_pub, &_airspeed);

		} else {
			_airspeed_pub = orb_advertise(ORB_ID(airspeed), &_airspeed);
		}
	}
}

void
Sensors::vehicle_control_mode_poll()
{
	struct vehicle_control_mode_s vcontrol_mode;
	bool vcontrol_mode_updated;

	/* Check HIL state if vehicle control mode has changed */
	orb_check(_vcontrol_mode_sub, &vcontrol_mode_updated);

	if (vcontrol_mode_updated) {

		orb_copy(ORB_ID(vehicle_control_mode), _vcontrol_mode_sub, &vcontrol_mode);

		/* switching from non-HIL to HIL mode */
		//printf("[sensors] Vehicle mode: %i \t AND: %i, HIL: %i\n", vstatus.mode, vstatus.mode & VEHICLE_MODE_FLAG_HIL_ENABLED, hil_enabled);
		if (vcontrol_mode.flag_system_hil_enabled && !_hil_enabled) {
			_hil_enabled = true;
			_publishing = false;

			/* switching from HIL to non-HIL mode */

		} else if (!_publishing && !_hil_enabled) {
			_hil_enabled = false;
			_publishing = true;
		}
	}
}

void
Sensors::parameter_update_poll(bool forced)
{
	bool param_updated;

	/* Check if any parameter has changed */
	orb_check(_params_sub, &param_updated);

	if (param_updated || forced) {
		/* read from param to clear updated flag */
		struct parameter_update_s update;
		orb_copy(ORB_ID(parameter_update), _params_sub, &update);

		/* update parameters */
		parameters_update();

		/* update sensor offsets */
		int fd = open(GYRO_DEVICE_PATH, 0);
		struct gyro_scale gscale = {
			_parameters.gyro_offset[0],
			_parameters.gyro_scale[0],
			_parameters.gyro_offset[1],
			_parameters.gyro_scale[1],
			_parameters.gyro_offset[2],
			_parameters.gyro_scale[2],
		};

		if (OK != ioctl(fd, GYROIOCSSCALE, (long unsigned int)&gscale)) {
			warn("WARNING: failed to set scale / offsets for gyro");
		}

		close(fd);

		fd = open(ACCEL_DEVICE_PATH, 0);
		struct accel_scale ascale = {
			_parameters.accel_offset[0],
			_parameters.accel_scale[0],
			_parameters.accel_offset[1],
			_parameters.accel_scale[1],
			_parameters.accel_offset[2],
			_parameters.accel_scale[2],
		};

		if (OK != ioctl(fd, ACCELIOCSSCALE, (long unsigned int)&ascale)) {
			warn("WARNING: failed to set scale / offsets for accel");
		}

		close(fd);

		fd = open(MAG_DEVICE_PATH, 0);
		struct mag_scale mscale = {
			_parameters.mag_offset[0],
			_parameters.mag_scale[0],
			_parameters.mag_offset[1],
			_parameters.mag_scale[1],
			_parameters.mag_offset[2],
			_parameters.mag_scale[2],
		};

		if (OK != ioctl(fd, MAGIOCSSCALE, (long unsigned int)&mscale)) {
			warn("WARNING: failed to set scale / offsets for mag");
		}

		close(fd);

		fd = open(AIRSPEED_DEVICE_PATH, 0);

		/* this sensor is optional, abort without error */

		if (fd > 0) {
			struct airspeed_scale airscale = {
				_parameters.diff_pres_offset_pa,
				1.0f,
			};

			if (OK != ioctl(fd, AIRSPEEDIOCSSCALE, (long unsigned int)&airscale)) {
				warn("WARNING: failed to set scale / offsets for airspeed sensor");
			}

			close(fd);
		}

#if 0
		printf("CH0: RAW MAX: %d MIN %d S: %d MID: %d FUNC: %d\n", (int)_parameters.max[0], (int)_parameters.min[0], (int)(_rc.chan[0].scaling_factor * 10000), (int)(_rc.chan[0].mid), (int)_rc.function[0]);
		printf("CH1: RAW MAX: %d MIN %d S: %d MID: %d FUNC: %d\n", (int)_parameters.max[1], (int)_parameters.min[1], (int)(_rc.chan[1].scaling_factor * 10000), (int)(_rc.chan[1].mid), (int)_rc.function[1]);
		printf("MAN: %d %d\n", (int)(_rc.chan[0].scaled * 100), (int)(_rc.chan[1].scaled * 100));
		fflush(stdout);
		usleep(5000);
#endif
	}
}

void
Sensors::adc_poll(struct sensor_combined_s &raw)
{
	/* only read if publishing */
	if (!_publishing) {
		return;
	}

	hrt_abstime t = hrt_absolute_time();

	/* rate limit to 100 Hz */
	if (t - _last_adc >= 10000) {
		/* make space for a maximum of twelve channels (to ensure reading all channels at once) */
		struct adc_msg_s buf_adc[12];
		/* read all channels available */
		int ret = read(_fd_adc, &buf_adc, sizeof(buf_adc));

		if (ret >= (int)sizeof(buf_adc[0])) {

			/* Read add channels we got */
			for (unsigned i = 0; i < ret / sizeof(buf_adc[0]); i++) {
				/* Save raw voltage values */
				if (i < (sizeof(raw.adc_voltage_v) / sizeof(raw.adc_voltage_v[0]))) {
					raw.adc_voltage_v[i] = buf_adc[i].am_data / (4096.0f / 3.3f);
					raw.adc_mapping[i] = buf_adc[i].am_channel;
				}

				/* look for specific channels and process the raw voltage to measurement data */
				if (ADC_BATTERY_VOLTAGE_CHANNEL == buf_adc[i].am_channel) {
					/* Voltage in volts */
					float voltage = (buf_adc[i].am_data * _parameters.battery_voltage_scaling);

					if (voltage > BATT_V_IGNORE_THRESHOLD) {
						_battery_status.voltage_v = voltage;

						/* one-time initialization of low-pass value to avoid long init delays */
						if (_battery_status.voltage_filtered_v < BATT_V_IGNORE_THRESHOLD) {
							_battery_status.voltage_filtered_v = voltage;
						}

						_battery_status.timestamp = t;
						_battery_status.voltage_filtered_v += (voltage - _battery_status.voltage_filtered_v) * BATT_V_LOWPASS;

					} else {
						/* mark status as invalid */
						_battery_status.voltage_v = -1.0f;
						_battery_status.voltage_filtered_v = -1.0f;
					}

				} else if (ADC_BATTERY_CURRENT_CHANNEL == buf_adc[i].am_channel) {
					/* handle current only if voltage is valid */
					if (_battery_status.voltage_v > 0.0f) {
						float current = (buf_adc[i].am_data * _parameters.battery_current_scaling);

						/* check measured current value */
						if (current >= 0.0f) {
							_battery_status.timestamp = t;
							_battery_status.current_a = current;

							if (_battery_current_timestamp != 0) {
								/* initialize discharged value */
								if (_battery_status.discharged_mah < 0.0f) {
									_battery_status.discharged_mah = 0.0f;
								}

								_battery_discharged += current * (t - _battery_current_timestamp);
								_battery_status.discharged_mah = ((float) _battery_discharged) / 3600000.0f;
							}
						}
					}

					_battery_current_timestamp = t;

				} else if (ADC_AIRSPEED_VOLTAGE_CHANNEL == buf_adc[i].am_channel) {

					/* calculate airspeed, raw is the difference from */
					float voltage = (float)(buf_adc[i].am_data) * 3.3f / 4096.0f * 2.0f;  //V_ref/4096 * (voltage divider factor)

					/**
					 * The voltage divider pulls the signal down, only act on
					 * a valid voltage from a connected sensor. Also assume a non-
					 * zero offset from the sensor if its connected.
					 */
					if (voltage > 0.4f && _parameters.diff_pres_analog_enabled) {

						float diff_pres_pa = voltage * 1000.0f - _parameters.diff_pres_offset_pa; //for MPXV7002DP sensor

						_diff_pres.timestamp = t;
						_diff_pres.differential_pressure_pa = diff_pres_pa;
						_diff_pres.differential_pressure_filtered_pa = diff_pres_pa;
						_diff_pres.temperature = -1000.0f;
						_diff_pres.voltage = voltage;

						/* announce the airspeed if needed, just publish else */
						if (_diff_pres_pub > 0) {
							orb_publish(ORB_ID(differential_pressure), _diff_pres_pub, &_diff_pres);

						} else {
							_diff_pres_pub = orb_advertise(ORB_ID(differential_pressure), &_diff_pres);
						}
					}
				}
			}

			_last_adc = t;

			if (_battery_status.voltage_filtered_v > BATT_V_IGNORE_THRESHOLD) {
				/* announce the battery status if needed, just publish else */
				if (_battery_pub > 0) {
					orb_publish(ORB_ID(battery_status), _battery_pub, &_battery_status);

				} else {
					_battery_pub = orb_advertise(ORB_ID(battery_status), &_battery_status);
				}
			}
		}
	}
}

float
Sensors::get_rc_value(enum RC_CHANNELS_FUNCTION func, float min_value, float max_value)
{
	if (_rc.function[func] >= 0) {
		float value = _rc.chan[_rc.function[func]].scaled;

		if (value < min_value) {
			return min_value;

		} else if (value > max_value) {
			return max_value;

		} else {
			return value;
		}

	} else {
		return 0.0f;
	}
}

switch_pos_t
Sensors::get_rc_sw3pos_position(enum RC_CHANNELS_FUNCTION func, float on_th, bool on_inv, float mid_th, bool mid_inv)
{
	if (_rc.function[func] >= 0) {
		float value = 0.5f * _rc.chan[_rc.function[func]].scaled + 0.5f;

		if (on_inv ? value < on_th : value > on_th) {
			return SWITCH_POS_ON;

		} else if (mid_inv ? value < mid_th : value > mid_th) {
			return SWITCH_POS_MIDDLE;

		} else {
			return SWITCH_POS_OFF;
		}

	} else {
		return SWITCH_POS_NONE;
	}
}

switch_pos_t
Sensors::get_rc_sw2pos_position(enum RC_CHANNELS_FUNCTION func, float on_th, bool on_inv)
{
	if (_rc.function[func] >= 0) {
		float value = 0.5f * _rc.chan[_rc.function[func]].scaled + 0.5f;

		if (on_inv ? value < on_th : value > on_th) {
			return SWITCH_POS_ON;

		} else {
			return SWITCH_POS_OFF;
		}

	} else {
		return SWITCH_POS_NONE;
	}
}

void
Sensors::rc_poll()
{
	bool rc_updated;
	orb_check(_rc_sub, &rc_updated);

	if (rc_updated) {
		/* read low-level values from FMU or IO RC inputs (PPM, Spektrum, S.Bus) */
		struct rc_input_values rc_input;

		orb_copy(ORB_ID(input_rc), _rc_sub, &rc_input);

<<<<<<< HEAD
		if (rc_input.rc_lost)
			return;

		struct manual_control_setpoint_s manual_control;
		struct actuator_controls_s actuator_group_3;

		/* initialize to default values */
		manual_control.roll = NAN;
		manual_control.pitch = NAN;
		manual_control.yaw = NAN;
		manual_control.throttle = NAN;

		manual_control.mode_switch = NAN;
		manual_control.return_switch = NAN;
		manual_control.assisted_switch = NAN;
		manual_control.mission_switch = NAN;
		manual_control.acro_switch = NAN;
//		manual_control.auto_offboard_input_switch = NAN;

		manual_control.flaps = NAN;
		manual_control.aux1 = NAN;
		manual_control.aux2 = NAN;
		manual_control.aux3 = NAN;
		manual_control.aux4 = NAN;
		manual_control.aux5 = NAN;

		/* require at least four channels to consider the signal valid */
		if (rc_input.channel_count < 4)
			return;

		/* failsafe check */
		if (_parameters.rc_fs_ch != 0) {
			if (_parameters.rc_fs_mode == 0) {
				if (rc_input.values[_parameters.rc_fs_ch - 1] < _parameters.rc_fs_thr)
					return;

			} else if (_parameters.rc_fs_mode == 1) {
				if (rc_input.values[_parameters.rc_fs_ch - 1] > _parameters.rc_fs_thr)
					return;
=======
		/* detect RC signal loss */
		bool signal_lost;

		/* check flags and require at least four channels to consider the signal valid */
		if (rc_input.rc_lost || rc_input.rc_failsafe || rc_input.channel_count < 4) {
			/* signal is lost or no enough channels */
			signal_lost = true;

		} else {
			/* signal looks good */
			signal_lost = false;

			/* check failsafe */
			int8_t fs_ch = _rc.function[_parameters.rc_map_failsafe]; // get channel mapped to throttle

			if (_parameters.rc_map_failsafe > 0) { // if not 0, use channel number instead of rc.function mapping
				fs_ch = _parameters.rc_map_failsafe - 1;
			}

			if (_parameters.rc_fails_thr > 0 && fs_ch >= 0) {
				/* failsafe configured */
				if ((_parameters.rc_fails_thr < _parameters.min[fs_ch] && rc_input.values[fs_ch] < _parameters.rc_fails_thr) ||
				    (_parameters.rc_fails_thr > _parameters.max[fs_ch] && rc_input.values[fs_ch] > _parameters.rc_fails_thr)) {
					/* failsafe triggered, signal is lost by receiver */
					signal_lost = true;
				}
>>>>>>> b250e28a
			}
		}

		unsigned channel_limit = rc_input.channel_count;

		if (channel_limit > _rc_max_chan_count) {
			channel_limit = _rc_max_chan_count;
		}

		/* read out and scale values from raw message even if signal is invalid */
		for (unsigned int i = 0; i < channel_limit; i++) {

			/*
			 * 1) Constrain to min/max values, as later processing depends on bounds.
			 */
			if (rc_input.values[i] < _parameters.min[i]) {
				rc_input.values[i] = _parameters.min[i];
			}

			if (rc_input.values[i] > _parameters.max[i]) {
				rc_input.values[i] = _parameters.max[i];
			}

			/*
			 * 2) Scale around the mid point differently for lower and upper range.
			 *
			 * This is necessary as they don't share the same endpoints and slope.
			 *
			 * First normalize to 0..1 range with correct sign (below or above center),
			 * the total range is 2 (-1..1).
			 * If center (trim) == min, scale to 0..1, if center (trim) == max,
			 * scale to -1..0.
			 *
			 * As the min and max bounds were enforced in step 1), division by zero
			 * cannot occur, as for the case of center == min or center == max the if
			 * statement is mutually exclusive with the arithmetic NaN case.
			 *
			 * DO NOT REMOVE OR ALTER STEP 1!
			 */
			if (rc_input.values[i] > (_parameters.trim[i] + _parameters.dz[i])) {
				_rc.chan[i].scaled = (rc_input.values[i] - _parameters.trim[i] - _parameters.dz[i]) / (float)(_parameters.max[i] - _parameters.trim[i] - _parameters.dz[i]);

			} else if (rc_input.values[i] < (_parameters.trim[i] - _parameters.dz[i])) {
				_rc.chan[i].scaled = (rc_input.values[i] - _parameters.trim[i] + _parameters.dz[i]) / (float)(_parameters.trim[i] - _parameters.min[i] - _parameters.dz[i]);

			} else {
				/* in the configured dead zone, output zero */
				_rc.chan[i].scaled = 0.0f;
			}

			_rc.chan[i].scaled *= _parameters.rev[i];

			/* handle any parameter-induced blowups */
			if (!isfinite(_rc.chan[i].scaled)) {
				_rc.chan[i].scaled = 0.0f;
			}
		}

		_rc.chan_count = rc_input.channel_count;
		_rc.rssi = rc_input.rssi;
		_rc.signal_lost = signal_lost;
		_rc.timestamp = rc_input.timestamp_last_signal;

<<<<<<< HEAD
		manual_control.timestamp = rc_input.timestamp_last_signal;

		/* roll input - rolling right is stick-wise and rotation-wise positive */
		manual_control.roll = limit_minus_one_to_one(_rc.chan[_rc.function[ROLL]].scaled);
		/*
		 * pitch input - stick down is negative, but stick down is pitching up (pos) in NED,
		 * so reverse sign.
		 */
		manual_control.pitch = limit_minus_one_to_one(-1.0f * _rc.chan[_rc.function[PITCH]].scaled);
		/* yaw input - stick right is positive and positive rotation */
		manual_control.yaw = limit_minus_one_to_one(_rc.chan[_rc.function[YAW]].scaled);
		/* throttle input */
		manual_control.throttle = _rc.chan[_rc.function[THROTTLE]].scaled;

		if (manual_control.throttle < 0.0f) manual_control.throttle = 0.0f;

		if (manual_control.throttle > 1.0f) manual_control.throttle = 1.0f;

		/* scale output */
		if (isfinite(_parameters.rc_scale_roll) && _parameters.rc_scale_roll > 0.0f) {
			manual_control.roll *= _parameters.rc_scale_roll;
		}

		if (isfinite(_parameters.rc_scale_pitch) && _parameters.rc_scale_pitch > 0.0f) {
			manual_control.pitch *= _parameters.rc_scale_pitch;
		}

		if (isfinite(_parameters.rc_scale_yaw) && _parameters.rc_scale_yaw > 0.0f) {
			manual_control.yaw *= _parameters.rc_scale_yaw;
		}

		/* flaps */
		if (_rc.function[FLAPS] >= 0) {

			manual_control.flaps = limit_minus_one_to_one(_rc.chan[_rc.function[FLAPS]].scaled);

			if (isfinite(_parameters.rc_scale_flaps) && _parameters.rc_scale_flaps > 0.0f) {
				manual_control.flaps *= _parameters.rc_scale_flaps;
			}
		}

		/* mode switch input */
		if (_rc.function[MODE] >= 0) {
			manual_control.mode_switch = limit_minus_one_to_one(_rc.chan[_rc.function[MODE]].scaled);
		}

		/* assisted switch input */
		if (_rc.function[ASSISTED] >= 0) {
			manual_control.assisted_switch = limit_minus_one_to_one(_rc.chan[_rc.function[ASSISTED]].scaled);
		}

		/* mission switch input */
		if (_rc.function[MISSION] >= 0) {
			manual_control.mission_switch = limit_minus_one_to_one(_rc.chan[_rc.function[MISSION]].scaled);
		}

		/* acro switch input */
		if (_rc.function[ACRO] >= 0) {
			manual_control.acro_switch = limit_minus_one_to_one(_rc.chan[_rc.function[ACRO]].scaled);
		}

		/* return switch input */
		if (_rc.function[RETURN] >= 0) {
			manual_control.return_switch = limit_minus_one_to_one(_rc.chan[_rc.function[RETURN]].scaled);
		}

//		if (_rc.function[OFFBOARD_MODE] >= 0) {
//			manual_control.auto_offboard_input_switch = limit_minus_one_to_one(_rc.chan[_rc.function[OFFBOARD_MODE]].scaled);
//		}

		/* aux functions, only assign if valid mapping is present */
		if (_rc.function[AUX_1] >= 0) {
			manual_control.aux1 = limit_minus_one_to_one(_rc.chan[_rc.function[AUX_1]].scaled);
		}

		if (_rc.function[AUX_2] >= 0) {
			manual_control.aux2 = limit_minus_one_to_one(_rc.chan[_rc.function[AUX_2]].scaled);
		}

		if (_rc.function[AUX_3] >= 0) {
			manual_control.aux3 = limit_minus_one_to_one(_rc.chan[_rc.function[AUX_3]].scaled);
		}

		if (_rc.function[AUX_4] >= 0) {
			manual_control.aux4 = limit_minus_one_to_one(_rc.chan[_rc.function[AUX_4]].scaled);
		}

		if (_rc.function[AUX_5] >= 0) {
			manual_control.aux5 = limit_minus_one_to_one(_rc.chan[_rc.function[AUX_5]].scaled);
		}

		/* copy from mapped manual control to control group 3 */
		actuator_group_3.control[0] = manual_control.roll;
		actuator_group_3.control[1] = manual_control.pitch;
		actuator_group_3.control[2] = manual_control.yaw;
		actuator_group_3.control[3] = manual_control.throttle;
		actuator_group_3.control[4] = manual_control.flaps;
		actuator_group_3.control[5] = manual_control.aux1;
		actuator_group_3.control[6] = manual_control.aux2;
		actuator_group_3.control[7] = manual_control.aux3;

		/* check if ready for publishing */
=======
		/* publish rc_channels topic even if signal is invalid, for debug */
>>>>>>> b250e28a
		if (_rc_pub > 0) {
			orb_publish(ORB_ID(rc_channels), _rc_pub, &_rc);

		} else {
			_rc_pub = orb_advertise(ORB_ID(rc_channels), &_rc);
		}

		if (!signal_lost) {
			struct manual_control_setpoint_s manual;
			memset(&manual, 0 , sizeof(manual));

			/* fill values in manual_control_setpoint topic only if signal is valid */
			manual.timestamp = rc_input.timestamp_last_signal;

			/* limit controls */
			manual.y = get_rc_value(ROLL, -1.0, 1.0);
			manual.x = get_rc_value(PITCH, -1.0, 1.0);
			manual.r = get_rc_value(YAW, -1.0, 1.0);
			manual.z = get_rc_value(THROTTLE, 0.0, 1.0);
			manual.flaps = get_rc_value(FLAPS, -1.0, 1.0);
			manual.aux1 = get_rc_value(AUX_1, -1.0, 1.0);
			manual.aux2 = get_rc_value(AUX_2, -1.0, 1.0);
			manual.aux3 = get_rc_value(AUX_3, -1.0, 1.0);
			manual.aux4 = get_rc_value(AUX_4, -1.0, 1.0);
			manual.aux5 = get_rc_value(AUX_5, -1.0, 1.0);

			/* mode switches */
			manual.mode_switch = get_rc_sw3pos_position(MODE, _parameters.rc_auto_th, _parameters.rc_auto_inv, _parameters.rc_assist_th, _parameters.rc_assist_inv);
			manual.posctl_switch = get_rc_sw2pos_position(POSCTL, _parameters.rc_posctl_th, _parameters.rc_posctl_inv);
			manual.return_switch = get_rc_sw2pos_position(RETURN, _parameters.rc_return_th, _parameters.rc_return_inv);
			manual.loiter_switch = get_rc_sw2pos_position(LOITER, _parameters.rc_loiter_th, _parameters.rc_loiter_inv);

			/* publish manual_control_setpoint topic */
			if (_manual_control_pub > 0) {
				orb_publish(ORB_ID(manual_control_setpoint), _manual_control_pub, &manual);

			} else {
				_manual_control_pub = orb_advertise(ORB_ID(manual_control_setpoint), &manual);
			}

			/* copy from mapped manual control to control group 3 */
			struct actuator_controls_s actuator_group_3;
			memset(&actuator_group_3, 0 , sizeof(actuator_group_3));

			actuator_group_3.timestamp = rc_input.timestamp_last_signal;

			actuator_group_3.control[0] = manual.y;
			actuator_group_3.control[1] = manual.x;
			actuator_group_3.control[2] = manual.r;
			actuator_group_3.control[3] = manual.z;
			actuator_group_3.control[4] = manual.flaps;
			actuator_group_3.control[5] = manual.aux1;
			actuator_group_3.control[6] = manual.aux2;
			actuator_group_3.control[7] = manual.aux3;

			/* publish actuator_controls_3 topic */
			if (_actuator_group_3_pub > 0) {
				orb_publish(ORB_ID(actuator_controls_3), _actuator_group_3_pub, &actuator_group_3);

			} else {
				_actuator_group_3_pub = orb_advertise(ORB_ID(actuator_controls_3), &actuator_group_3);
			}
		}
	}
}

void
Sensors::task_main_trampoline(int argc, char *argv[])
{
	sensors::g_sensors->task_main();
}

void
Sensors::task_main()
{

	/* start individual sensors */
	accel_init();
	gyro_init();
	mag_init();
	baro_init();
	adc_init();

	/*
	 * do subscriptions
	 */
	_gyro_sub = orb_subscribe(ORB_ID(sensor_gyro));
	_accel_sub = orb_subscribe(ORB_ID(sensor_accel));
	_mag_sub = orb_subscribe(ORB_ID(sensor_mag));
	_rc_sub = orb_subscribe(ORB_ID(input_rc));
	_baro_sub = orb_subscribe(ORB_ID(sensor_baro));
	_diff_pres_sub = orb_subscribe(ORB_ID(differential_pressure));
	_vcontrol_mode_sub = orb_subscribe(ORB_ID(vehicle_control_mode));
	_params_sub = orb_subscribe(ORB_ID(parameter_update));
	_manual_control_sub = orb_subscribe(ORB_ID(manual_control_setpoint));

	/* rate limit vehicle status updates to 5Hz */
	orb_set_interval(_vcontrol_mode_sub, 200);

	/* rate limit gyro to 250 Hz (the gyro signal is lowpassed accordingly earlier) */
	orb_set_interval(_gyro_sub, 4);

	/*
	 * do advertisements
	 */
	struct sensor_combined_s raw;
	memset(&raw, 0, sizeof(raw));
	raw.timestamp = hrt_absolute_time();
	raw.adc_voltage_v[0] = 0.0f;
	raw.adc_voltage_v[1] = 0.0f;
	raw.adc_voltage_v[2] = 0.0f;
	raw.adc_voltage_v[3] = 0.0f;

	memset(&_battery_status, 0, sizeof(_battery_status));
	_battery_status.voltage_v = -1.0f;
	_battery_status.voltage_filtered_v = -1.0f;
	_battery_status.current_a = -1.0f;
	_battery_status.discharged_mah = -1.0f;

	/* get a set of initial values */
	accel_poll(raw);
	gyro_poll(raw);
	mag_poll(raw);
	baro_poll(raw);
	diff_pres_poll(raw);

	parameter_update_poll(true /* forced */);

	/* advertise the sensor_combined topic and make the initial publication */
	_sensor_pub = orb_advertise(ORB_ID(sensor_combined), &raw);

	/* wakeup source(s) */
	struct pollfd fds[1];

	/* use the gyro to pace output - XXX BROKEN if we are using the L3GD20 */
	fds[0].fd = _gyro_sub;
	fds[0].events = POLLIN;

	while (!_task_should_exit) {

		/* wait for up to 50ms for data */
		int pret = poll(&fds[0], (sizeof(fds) / sizeof(fds[0])), 50);

		/* if pret == 0 it timed out - periodic check for _task_should_exit, etc. */

		/* this is undesirable but not much we can do - might want to flag unhappy status */
		if (pret < 0) {
			warn("poll error %d, %d", pret, errno);
			continue;
		}

		perf_begin(_loop_perf);

		/* check vehicle status for changes to publication state */
		vehicle_control_mode_poll();

		/* check parameters for updates */
		parameter_update_poll();

		/* the timestamp of the raw struct is updated by the gyro_poll() method */

		/* copy most recent sensor data */
		gyro_poll(raw);
		accel_poll(raw);
		mag_poll(raw);
		baro_poll(raw);

		/* check battery voltage */
		adc_poll(raw);

		diff_pres_poll(raw);

		/* Inform other processes that new data is available to copy */
		if (_publishing) {
			orb_publish(ORB_ID(sensor_combined), _sensor_pub, &raw);
		}

		/* Look for new r/c input data */
		rc_poll();

		perf_end(_loop_perf);
	}

	warnx("[sensors] exiting.");

	_sensors_task = -1;
	_exit(0);
}

int
Sensors::start()
{
	ASSERT(_sensors_task == -1);

	/* start the task */
	_sensors_task = task_spawn_cmd("sensors_task",
				       SCHED_DEFAULT,
				       SCHED_PRIORITY_MAX - 5,
				       2000,
				       (main_t)&Sensors::task_main_trampoline,
				       nullptr);

	if (_sensors_task < 0) {
		warn("task start failed");
		return -errno;
	}

	return OK;
}

int sensors_main(int argc, char *argv[])
{
	if (argc < 1) {
		errx(1, "usage: sensors {start|stop|status}");
	}

	if (!strcmp(argv[1], "start")) {

		if (sensors::g_sensors != nullptr) {
			errx(0, "already running");
		}

		sensors::g_sensors = new Sensors;

		if (sensors::g_sensors == nullptr) {
			errx(1, "alloc failed");
		}

		if (OK != sensors::g_sensors->start()) {
			delete sensors::g_sensors;
			sensors::g_sensors = nullptr;
			err(1, "start failed");
		}

		exit(0);
	}

	if (!strcmp(argv[1], "stop")) {
		if (sensors::g_sensors == nullptr) {
			errx(1, "not running");
		}

		delete sensors::g_sensors;
		sensors::g_sensors = nullptr;
		exit(0);
	}

	if (!strcmp(argv[1], "status")) {
		if (sensors::g_sensors) {
			errx(0, "is running");

		} else {
			errx(1, "not running");
		}
	}

	warnx("unrecognized command");
	return 1;
}<|MERGE_RESOLUTION|>--- conflicted
+++ resolved
@@ -261,16 +261,9 @@
 
 		int rc_map_mode_sw;
 		int rc_map_return_sw;
-<<<<<<< HEAD
-		int rc_map_assisted_sw;
-		int rc_map_mission_sw;
-		int rc_map_acro_sw;
-
-//		int rc_map_offboard_ctrl_mode_sw;
-=======
 		int rc_map_posctl_sw;
 		int rc_map_loiter_sw;
->>>>>>> b250e28a
+		int rc_map_acro_sw;
 
 		int rc_map_flaps;
 
@@ -286,11 +279,13 @@
 		float rc_posctl_th;
 		float rc_return_th;
 		float rc_loiter_th;
+		float rc_acro_th;
 		bool rc_assist_inv;
 		bool rc_auto_inv;
 		bool rc_posctl_inv;
 		bool rc_return_inv;
 		bool rc_loiter_inv;
+		bool rc_acro_inv;
 
 		float battery_voltage_scaling;
 		float battery_current_scaling;
@@ -321,16 +316,9 @@
 
 		param_t rc_map_mode_sw;
 		param_t rc_map_return_sw;
-<<<<<<< HEAD
-		param_t rc_map_assisted_sw;
-		param_t rc_map_mission_sw;
-		param_t rc_map_acro_sw;
-
-//		param_t rc_map_offboard_ctrl_mode_sw;
-=======
 		param_t rc_map_posctl_sw;
 		param_t rc_map_loiter_sw;
->>>>>>> b250e28a
+		param_t rc_map_acro_sw;
 
 		param_t rc_map_flaps;
 
@@ -346,6 +334,7 @@
 		param_t rc_posctl_th;
 		param_t rc_return_th;
 		param_t rc_loiter_th;
+		param_t rc_acro_th;
 
 		param_t battery_voltage_scaling;
 		param_t battery_current_scaling;
@@ -544,16 +533,9 @@
 	_parameter_handles.rc_map_flaps = param_find("RC_MAP_FLAPS");
 
 	/* optional mode switches, not mapped per default */
-<<<<<<< HEAD
-	_parameter_handles.rc_map_assisted_sw = param_find("RC_MAP_ASSIST_SW");
-	_parameter_handles.rc_map_mission_sw = param_find("RC_MAP_MISSIO_SW");
-	_parameter_handles.rc_map_acro_sw = param_find("RC_MAP_ACRO_SW");
-
-//	_parameter_handles.rc_map_offboard_ctrl_mode_sw = param_find("RC_MAP_OFFB_SW");
-=======
 	_parameter_handles.rc_map_posctl_sw = param_find("RC_MAP_POSCTL_SW");
 	_parameter_handles.rc_map_loiter_sw = param_find("RC_MAP_LOITER_SW");
->>>>>>> b250e28a
+	_parameter_handles.rc_map_acro_sw = param_find("RC_MAP_ACRO_SW");
 
 	_parameter_handles.rc_map_aux1 = param_find("RC_MAP_AUX1");
 	_parameter_handles.rc_map_aux2 = param_find("RC_MAP_AUX2");
@@ -568,6 +550,7 @@
 	_parameter_handles.rc_posctl_th = param_find("RC_POSCTL_TH");
 	_parameter_handles.rc_return_th = param_find("RC_RETURN_TH");
 	_parameter_handles.rc_loiter_th = param_find("RC_LOITER_TH");
+	_parameter_handles.rc_acro_th = param_find("RC_ACRO_TH");
 
 	/* gyro offsets */
 	_parameter_handles.gyro_offset[0] = param_find("SENS_GYRO_XOFF");
@@ -712,7 +695,7 @@
 	}
 
 	if (param_get(_parameter_handles.rc_map_acro_sw, &(_parameters.rc_map_acro_sw)) != OK) {
-		warnx(paramerr);
+		warnx("%s", paramerr);
 	}
 
 	if (param_get(_parameter_handles.rc_map_flaps, &(_parameters.rc_map_flaps)) != OK) {
@@ -740,6 +723,9 @@
 	param_get(_parameter_handles.rc_loiter_th, &(_parameters.rc_loiter_th));
 	_parameters.rc_loiter_inv = (_parameters.rc_loiter_th < 0);
 	_parameters.rc_loiter_th = fabs(_parameters.rc_loiter_th);
+	param_get(_parameter_handles.rc_acro_th, &(_parameters.rc_acro_th));
+	_parameters.rc_acro_inv = (_parameters.rc_acro_th < 0);
+	_parameters.rc_acro_th = fabs(_parameters.rc_acro_th);
 
 	/* update RC function mappings */
 	_rc.function[THROTTLE] = _parameters.rc_map_throttle - 1;
@@ -749,14 +735,9 @@
 
 	_rc.function[MODE] = _parameters.rc_map_mode_sw - 1;
 	_rc.function[RETURN] = _parameters.rc_map_return_sw - 1;
-<<<<<<< HEAD
-	_rc.function[ASSISTED] = _parameters.rc_map_assisted_sw - 1;
-	_rc.function[MISSION] = _parameters.rc_map_mission_sw - 1;
-	_rc.function[ACRO] = _parameters.rc_map_acro_sw - 1;
-=======
 	_rc.function[POSCTL] = _parameters.rc_map_posctl_sw - 1;
 	_rc.function[LOITER] = _parameters.rc_map_loiter_sw - 1;
->>>>>>> b250e28a
+	_rc.function[ACRO] = _parameters.rc_map_acro_sw - 1;
 
 	_rc.function[FLAPS] = _parameters.rc_map_flaps - 1;
 
@@ -1421,47 +1402,6 @@
 
 		orb_copy(ORB_ID(input_rc), _rc_sub, &rc_input);
 
-<<<<<<< HEAD
-		if (rc_input.rc_lost)
-			return;
-
-		struct manual_control_setpoint_s manual_control;
-		struct actuator_controls_s actuator_group_3;
-
-		/* initialize to default values */
-		manual_control.roll = NAN;
-		manual_control.pitch = NAN;
-		manual_control.yaw = NAN;
-		manual_control.throttle = NAN;
-
-		manual_control.mode_switch = NAN;
-		manual_control.return_switch = NAN;
-		manual_control.assisted_switch = NAN;
-		manual_control.mission_switch = NAN;
-		manual_control.acro_switch = NAN;
-//		manual_control.auto_offboard_input_switch = NAN;
-
-		manual_control.flaps = NAN;
-		manual_control.aux1 = NAN;
-		manual_control.aux2 = NAN;
-		manual_control.aux3 = NAN;
-		manual_control.aux4 = NAN;
-		manual_control.aux5 = NAN;
-
-		/* require at least four channels to consider the signal valid */
-		if (rc_input.channel_count < 4)
-			return;
-
-		/* failsafe check */
-		if (_parameters.rc_fs_ch != 0) {
-			if (_parameters.rc_fs_mode == 0) {
-				if (rc_input.values[_parameters.rc_fs_ch - 1] < _parameters.rc_fs_thr)
-					return;
-
-			} else if (_parameters.rc_fs_mode == 1) {
-				if (rc_input.values[_parameters.rc_fs_ch - 1] > _parameters.rc_fs_thr)
-					return;
-=======
 		/* detect RC signal loss */
 		bool signal_lost;
 
@@ -1488,7 +1428,6 @@
 					/* failsafe triggered, signal is lost by receiver */
 					signal_lost = true;
 				}
->>>>>>> b250e28a
 			}
 		}
 
@@ -1552,112 +1491,7 @@
 		_rc.signal_lost = signal_lost;
 		_rc.timestamp = rc_input.timestamp_last_signal;
 
-<<<<<<< HEAD
-		manual_control.timestamp = rc_input.timestamp_last_signal;
-
-		/* roll input - rolling right is stick-wise and rotation-wise positive */
-		manual_control.roll = limit_minus_one_to_one(_rc.chan[_rc.function[ROLL]].scaled);
-		/*
-		 * pitch input - stick down is negative, but stick down is pitching up (pos) in NED,
-		 * so reverse sign.
-		 */
-		manual_control.pitch = limit_minus_one_to_one(-1.0f * _rc.chan[_rc.function[PITCH]].scaled);
-		/* yaw input - stick right is positive and positive rotation */
-		manual_control.yaw = limit_minus_one_to_one(_rc.chan[_rc.function[YAW]].scaled);
-		/* throttle input */
-		manual_control.throttle = _rc.chan[_rc.function[THROTTLE]].scaled;
-
-		if (manual_control.throttle < 0.0f) manual_control.throttle = 0.0f;
-
-		if (manual_control.throttle > 1.0f) manual_control.throttle = 1.0f;
-
-		/* scale output */
-		if (isfinite(_parameters.rc_scale_roll) && _parameters.rc_scale_roll > 0.0f) {
-			manual_control.roll *= _parameters.rc_scale_roll;
-		}
-
-		if (isfinite(_parameters.rc_scale_pitch) && _parameters.rc_scale_pitch > 0.0f) {
-			manual_control.pitch *= _parameters.rc_scale_pitch;
-		}
-
-		if (isfinite(_parameters.rc_scale_yaw) && _parameters.rc_scale_yaw > 0.0f) {
-			manual_control.yaw *= _parameters.rc_scale_yaw;
-		}
-
-		/* flaps */
-		if (_rc.function[FLAPS] >= 0) {
-
-			manual_control.flaps = limit_minus_one_to_one(_rc.chan[_rc.function[FLAPS]].scaled);
-
-			if (isfinite(_parameters.rc_scale_flaps) && _parameters.rc_scale_flaps > 0.0f) {
-				manual_control.flaps *= _parameters.rc_scale_flaps;
-			}
-		}
-
-		/* mode switch input */
-		if (_rc.function[MODE] >= 0) {
-			manual_control.mode_switch = limit_minus_one_to_one(_rc.chan[_rc.function[MODE]].scaled);
-		}
-
-		/* assisted switch input */
-		if (_rc.function[ASSISTED] >= 0) {
-			manual_control.assisted_switch = limit_minus_one_to_one(_rc.chan[_rc.function[ASSISTED]].scaled);
-		}
-
-		/* mission switch input */
-		if (_rc.function[MISSION] >= 0) {
-			manual_control.mission_switch = limit_minus_one_to_one(_rc.chan[_rc.function[MISSION]].scaled);
-		}
-
-		/* acro switch input */
-		if (_rc.function[ACRO] >= 0) {
-			manual_control.acro_switch = limit_minus_one_to_one(_rc.chan[_rc.function[ACRO]].scaled);
-		}
-
-		/* return switch input */
-		if (_rc.function[RETURN] >= 0) {
-			manual_control.return_switch = limit_minus_one_to_one(_rc.chan[_rc.function[RETURN]].scaled);
-		}
-
-//		if (_rc.function[OFFBOARD_MODE] >= 0) {
-//			manual_control.auto_offboard_input_switch = limit_minus_one_to_one(_rc.chan[_rc.function[OFFBOARD_MODE]].scaled);
-//		}
-
-		/* aux functions, only assign if valid mapping is present */
-		if (_rc.function[AUX_1] >= 0) {
-			manual_control.aux1 = limit_minus_one_to_one(_rc.chan[_rc.function[AUX_1]].scaled);
-		}
-
-		if (_rc.function[AUX_2] >= 0) {
-			manual_control.aux2 = limit_minus_one_to_one(_rc.chan[_rc.function[AUX_2]].scaled);
-		}
-
-		if (_rc.function[AUX_3] >= 0) {
-			manual_control.aux3 = limit_minus_one_to_one(_rc.chan[_rc.function[AUX_3]].scaled);
-		}
-
-		if (_rc.function[AUX_4] >= 0) {
-			manual_control.aux4 = limit_minus_one_to_one(_rc.chan[_rc.function[AUX_4]].scaled);
-		}
-
-		if (_rc.function[AUX_5] >= 0) {
-			manual_control.aux5 = limit_minus_one_to_one(_rc.chan[_rc.function[AUX_5]].scaled);
-		}
-
-		/* copy from mapped manual control to control group 3 */
-		actuator_group_3.control[0] = manual_control.roll;
-		actuator_group_3.control[1] = manual_control.pitch;
-		actuator_group_3.control[2] = manual_control.yaw;
-		actuator_group_3.control[3] = manual_control.throttle;
-		actuator_group_3.control[4] = manual_control.flaps;
-		actuator_group_3.control[5] = manual_control.aux1;
-		actuator_group_3.control[6] = manual_control.aux2;
-		actuator_group_3.control[7] = manual_control.aux3;
-
-		/* check if ready for publishing */
-=======
 		/* publish rc_channels topic even if signal is invalid, for debug */
->>>>>>> b250e28a
 		if (_rc_pub > 0) {
 			orb_publish(ORB_ID(rc_channels), _rc_pub, &_rc);
 
@@ -1689,6 +1523,7 @@
 			manual.posctl_switch = get_rc_sw2pos_position(POSCTL, _parameters.rc_posctl_th, _parameters.rc_posctl_inv);
 			manual.return_switch = get_rc_sw2pos_position(RETURN, _parameters.rc_return_th, _parameters.rc_return_inv);
 			manual.loiter_switch = get_rc_sw2pos_position(LOITER, _parameters.rc_loiter_th, _parameters.rc_loiter_inv);
+			manual.acro_switch = get_rc_sw2pos_position(ACRO, _parameters.rc_acro_th, _parameters.rc_acro_inv);
 
 			/* publish manual_control_setpoint topic */
 			if (_manual_control_pub > 0) {
