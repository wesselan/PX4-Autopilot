/****************************************************************************
 *
 *   Copyright (c) 2012-2014 PX4 Development Team. All rights reserved.
 *
 * Redistribution and use in source and binary forms, with or without
 * modification, are permitted provided that the following conditions
 * are met:
 *
 * 1. Redistributions of source code must retain the above copyright
 *    notice, this list of conditions and the following disclaimer.
 * 2. Redistributions in binary form must reproduce the above copyright
 *    notice, this list of conditions and the following disclaimer in
 *    the documentation and/or other materials provided with the
 *    distribution.
 * 3. Neither the name PX4 nor the names of its contributors may be
 *    used to endorse or promote products derived from this software
 *    without specific prior written permission.
 *
 * THIS SOFTWARE IS PROVIDED BY THE COPYRIGHT HOLDERS AND CONTRIBUTORS
 * "AS IS" AND ANY EXPRESS OR IMPLIED WARRANTIES, INCLUDING, BUT NOT
 * LIMITED TO, THE IMPLIED WARRANTIES OF MERCHANTABILITY AND FITNESS
 * FOR A PARTICULAR PURPOSE ARE DISCLAIMED. IN NO EVENT SHALL THE
 * COPYRIGHT OWNER OR CONTRIBUTORS BE LIABLE FOR ANY DIRECT, INDIRECT,
 * INCIDENTAL, SPECIAL, EXEMPLARY, OR CONSEQUENTIAL DAMAGES (INCLUDING,
 * BUT NOT LIMITED TO, PROCUREMENT OF SUBSTITUTE GOODS OR SERVICES; LOSS
 * OF USE, DATA, OR PROFITS; OR BUSINESS INTERRUPTION) HOWEVER CAUSED
 * AND ON ANY THEORY OF LIABILITY, WHETHER IN CONTRACT, STRICT
 * LIABILITY, OR TORT (INCLUDING NEGLIGENCE OR OTHERWISE) ARISING IN
 * ANY WAY OUT OF THE USE OF THIS SOFTWARE, EVEN IF ADVISED OF THE
 * POSSIBILITY OF SUCH DAMAGE.
 *
 ****************************************************************************/

/**
 * @file px4io.cpp
 * Driver for the PX4IO board.
 *
 * PX4IO is connected via I2C or DMA enabled high-speed UART.
 */

#include <nuttx/config.h>

#include <sys/types.h>
#include <stdint.h>
#include <stdbool.h>
#include <assert.h>
#include <debug.h>
#include <time.h>
#include <queue.h>
#include <errno.h>
#include <string.h>
#include <stdio.h>
#include <stdlib.h>
#include <unistd.h>
#include <fcntl.h>
#include <math.h>
#include <crc32.h>

#include <arch/board/board.h>

#include <drivers/device/device.h>
#include <drivers/drv_rc_input.h>
#include <drivers/drv_pwm_output.h>
#include <drivers/drv_sbus.h>
#include <drivers/drv_gpio.h>
#include <drivers/drv_hrt.h>
#include <drivers/drv_mixer.h>

#include <systemlib/mixer/mixer.h>
#include <systemlib/perf_counter.h>
#include <systemlib/err.h>
#include <systemlib/systemlib.h>
#include <systemlib/scheduling_priorities.h>
#include <systemlib/param/param.h>

#include <uORB/topics/actuator_controls.h>
#include <uORB/topics/actuator_outputs.h>
#include <uORB/topics/actuator_armed.h>
#include <uORB/topics/safety.h>
#include <uORB/topics/vehicle_control_mode.h>
#include <uORB/topics/vehicle_command.h>
#include <uORB/topics/rc_channels.h>
#include <uORB/topics/battery_status.h>
#include <uORB/topics/servorail_status.h>
#include <uORB/topics/parameter_update.h>

#include <debug.h>

#include <mavlink/mavlink_log.h>
#include <modules/px4iofirmware/protocol.h>

#include "uploader.h"

extern device::Device *PX4IO_i2c_interface() weak_function;
extern device::Device *PX4IO_serial_interface() weak_function;

#define PX4IO_SET_DEBUG			_IOC(0xff00, 0)
#define PX4IO_INAIR_RESTART_ENABLE	_IOC(0xff00, 1)
#define PX4IO_REBOOT_BOOTLOADER		_IOC(0xff00, 2)
#define PX4IO_CHECK_CRC			_IOC(0xff00, 3)

#define UPDATE_INTERVAL_MIN		2			// 2 ms	-> 500 Hz
#define ORB_CHECK_INTERVAL		200000		// 200 ms -> 5 Hz
#define IO_POLL_INTERVAL		20000		// 20 ms -> 50 Hz

/**
 * The PX4IO class.
 *
 * Encapsulates PX4FMU to PX4IO communications modeled as file operations.
 */
class PX4IO : public device::CDev
{
public:
	/**
	 * Constructor.
	 *
	 * Initialize all class variables.
	 */
	PX4IO(device::Device *interface);

	/**
	 * Destructor.
	 *
	 * Wait for worker thread to terminate.
	 */
	virtual ~PX4IO();

	/**
	 * Initialize the PX4IO class.
	 *
	 * Retrieve relevant initial system parameters. Initialize PX4IO registers.
	 */
	virtual int		init();

	/**
	 * Detect if a PX4IO is connected.
	 *
	 * Only validate if there is a PX4IO to talk to.
	 */
	virtual int		detect();

	/**
	 * IO Control handler.
	 *
	 * Handle all IOCTL calls to the PX4IO file descriptor.
	 *
	 * @param[in] filp file handle (not used). This function is always called directly through object reference
	 * @param[in] cmd the IOCTL command
	 * @param[in] the IOCTL command parameter (optional)
	 */
	virtual int		ioctl(file *filp, int cmd, unsigned long arg);

	/**
	 * write handler.
	 *
	 * Handle writes to the PX4IO file descriptor.
	 *
	 * @param[in] filp file handle (not used). This function is always called directly through object reference
	 * @param[in] buffer pointer to the data buffer to be written
	 * @param[in] len size in bytes to be written
	 * @return number of bytes written
	 */
	virtual ssize_t		write(file *filp, const char *buffer, size_t len);

	/**
	* Set the update rate for actuator outputs from FMU to IO.
	*
	* @param[in] rate		The rate in Hz actuator outpus are sent to IO.
	* 			Min 10 Hz, max 400 Hz
	*/
	int      		set_update_rate(int rate);

	/**
	* Set the battery current scaling and bias
	*
	* @param[in] amp_per_volt
	* @param[in] amp_bias
	*/
	void      		set_battery_current_scaling(float amp_per_volt, float amp_bias);

	/**
	 * Push failsafe values to IO.
	 *
	 * @param[in] vals	Failsafe control inputs: in us PPM (900 for zero, 1500 for centered, 2100 for full)
	 * @param[in] len	Number of channels, could up to 8
	 */
	int			set_failsafe_values(const uint16_t *vals, unsigned len);

	/**
	 * Disable RC input handling
	 */
	int			disable_rc_handling();

	/**
	 * Print IO status.
	 *
	 * Print all relevant IO status information
	 */
	void			print_status();

	/**
	 * Fetch and print debug console output.
	 */
	int			print_debug();

#ifdef CONFIG_ARCH_BOARD_PX4FMU_V1
	/**
	 * Set the DSM VCC is controlled by relay one flag
	 *
	 * @param[in] enable true=DSM satellite VCC is controlled by relay1, false=DSM satellite VCC not controlled
	 */
	inline void		set_dsm_vcc_ctl(bool enable) {
		_dsm_vcc_ctl = enable;
	};

	/**
	 * Get the DSM VCC is controlled by relay one flag
	 *
	 * @return true=DSM satellite VCC is controlled by relay1, false=DSM satellite VCC not controlled
	 */
	inline bool		get_dsm_vcc_ctl() {
		return _dsm_vcc_ctl;
	};
#endif

	inline uint16_t		system_status() const {return _status;}

private:
	device::Device		*_interface;

	// XXX
	unsigned		_hardware;		///< Hardware revision
	unsigned		_max_actuators;		///< Maximum # of actuators supported by PX4IO
	unsigned		_max_controls;		///< Maximum # of controls supported by PX4IO
	unsigned		_max_rc_input;		///< Maximum receiver channels supported by PX4IO
	unsigned		_max_relays;		///< Maximum relays supported by PX4IO
	unsigned		_max_transfer;		///< Maximum number of I2C transfers supported by PX4IO

	unsigned 		_update_interval;	///< Subscription interval limiting send rate
	bool			_rc_handling_disabled;	///< If set, IO does not evaluate, but only forward the RC values
	unsigned		_rc_chan_count;		///< Internal copy of the last seen number of RC channels
	uint64_t		_rc_last_valid;		///< last valid timestamp

	volatile int		_task;			///< worker task id
	volatile bool		_task_should_exit;	///< worker terminate flag

	int			_mavlink_fd;		///< mavlink file descriptor.

	perf_counter_t		_perf_update;		///<local performance counter for status updates
	perf_counter_t		_perf_write;		///<local performance counter for PWM control writes
	perf_counter_t		_perf_chan_count;	///<local performance counter for channel number changes

	/* cached IO state */
	uint16_t		_status;		///< Various IO status flags
	uint16_t		_alarms;		///< Various IO alarms

	/* subscribed topics */
	int			_t_actuator_controls_0;	///< actuator controls group 0 topic
	int			_t_actuator_controls_1;	///< actuator controls group 1 topic
	int			_t_actuator_controls_2;	///< actuator controls group 2 topic
	int			_t_actuator_controls_3;	///< actuator controls group 3 topic
	int			_t_actuator_armed;	///< system armed control topic
	int 			_t_vehicle_control_mode;///< vehicle control mode topic
	int			_t_param;		///< parameter update topic
	int			_t_vehicle_command;	///< vehicle command topic

	/* advertised topics */
	orb_advert_t 		_to_input_rc;		///< rc inputs from io
	orb_advert_t		_to_outputs;		///< mixed servo outputs topic
	orb_advert_t		_to_battery;		///< battery status / voltage
	orb_advert_t		_to_servorail;		///< servorail status
	orb_advert_t		_to_safety;		///< status of safety

	actuator_outputs_s	_outputs;		///< mixed outputs
	servorail_status_s	_servorail_status;	///< servorail status

	bool			_primary_pwm_device;	///< true if we are the default PWM output
	bool			_lockdown_override;	///< allow to override the safety lockdown

	float			_battery_amp_per_volt;	///< current sensor amps/volt
	float			_battery_amp_bias;	///< current sensor bias
	float			_battery_mamphour_total;///< amp hours consumed so far
	uint64_t		_battery_last_timestamp;///< last amp hour calculation timestamp

#ifdef CONFIG_ARCH_BOARD_PX4FMU_V1
	bool			_dsm_vcc_ctl;		///< true if relay 1 controls DSM satellite RX power
#endif

	/**
	 * Trampoline to the worker task
	 */
	static void		task_main_trampoline(int argc, char *argv[]);

	/**
	 * worker task
	 */
	void			task_main();

	/**
	 * Send controls for one group to IO
	 */
	int			io_set_control_state(unsigned group);

	/**
	 * Send all controls to IO
	 */
	int			io_set_control_groups();

	/**
	 * Update IO's arming-related state
	 */
	int			io_set_arming_state();

	/**
	 * Push RC channel configuration to IO.
	 */
	int			io_set_rc_config();

	/**
	 * Fetch status and alarms from IO
	 *
	 * Also publishes battery voltage/current.
	 */
	int			io_get_status();

	/**
	 * Disable RC input handling
	 */
	int			io_disable_rc_handling();

	/**
	 * Fetch RC inputs from IO.
	 *
	 * @param input_rc	Input structure to populate.
	 * @return		OK if data was returned.
	 */
	int			io_get_raw_rc_input(rc_input_values &input_rc);

	/**
	 * Fetch and publish raw RC input data.
	 */
	int			io_publish_raw_rc();

	/**
	 * Fetch and publish the PWM servo outputs.
	 */
	int			io_publish_pwm_outputs();

	/**
	 * write register(s)
	 *
	 * @param page		Register page to write to.
	 * @param offset	Register offset to start writing at.
	 * @param values	Pointer to array of values to write.
	 * @param num_values	The number of values to write.
	 * @return		OK if all values were successfully written.
	 */
	int			io_reg_set(uint8_t page, uint8_t offset, const uint16_t *values, unsigned num_values);

	/**
	 * write a register
	 *
	 * @param page		Register page to write to.
	 * @param offset	Register offset to write to.
	 * @param value		Value to write.
	 * @return		OK if the value was written successfully.
	 */
	int			io_reg_set(uint8_t page, uint8_t offset, const uint16_t value);

	/**
	 * read register(s)
	 *
	 * @param page		Register page to read from.
	 * @param offset	Register offset to start reading from.
	 * @param values	Pointer to array where values should be stored.
	 * @param num_values	The number of values to read.
	 * @return		OK if all values were successfully read.
	 */
	int			io_reg_get(uint8_t page, uint8_t offset, uint16_t *values, unsigned num_values);

	/**
	 * read a register
	 *
	 * @param page		Register page to read from.
	 * @param offset	Register offset to start reading from.
	 * @return		Register value that was read, or _io_reg_get_error on error.
	 */
	uint32_t		io_reg_get(uint8_t page, uint8_t offset);
	static const uint32_t	_io_reg_get_error = 0x80000000;

	/**
	 * modify a register
	 *
	 * @param page		Register page to modify.
	 * @param offset	Register offset to modify.
	 * @param clearbits	Bits to clear in the register.
	 * @param setbits	Bits to set in the register.
	 */
	int			io_reg_modify(uint8_t page, uint8_t offset, uint16_t clearbits, uint16_t setbits);

	/**
	 * Send mixer definition text to IO
	 */
	int			mixer_send(const char *buf, unsigned buflen, unsigned retries = 3);

	/**
	 * Handle a status update from IO.
	 *
	 * Publish IO status information if necessary.
	 *
	 * @param status	The status register
	 */
	int			io_handle_status(uint16_t status);

	/**
	 * Handle an alarm update from IO.
	 *
	 * Publish IO alarm information if necessary.
	 *
	 * @param alarm		The status register
	 */
	int			io_handle_alarms(uint16_t alarms);

	/**
	 * Handle issuing dsm bind ioctl to px4io.
	 *
	 * @param dsmMode	0:dsm2, 1:dsmx
	 */
	void			dsm_bind_ioctl(int dsmMode);

	/**
	 * Handle a battery update from IO.
	 *
	 * Publish IO battery information if necessary.
	 *
	 * @param vbatt		vbatt register
	 * @param ibatt		ibatt register
	 */
	void			io_handle_battery(uint16_t vbatt, uint16_t ibatt);

	/**
	 * Handle a servorail update from IO.
	 *
	 * Publish servo rail information if necessary.
	 *
	 * @param vservo	vservo register
	 * @param vrssi 	vrssi register
	 */
	void			io_handle_vservo(uint16_t vservo, uint16_t vrssi);

};

namespace
{

PX4IO	*g_dev = nullptr;

}

PX4IO::PX4IO(device::Device *interface) :
	CDev("px4io", PX4IO_DEVICE_PATH),
	_interface(interface),
	_hardware(0),
	_max_actuators(0),
	_max_controls(0),
	_max_rc_input(0),
	_max_relays(0),
	_max_transfer(16),	/* sensible default */
	_update_interval(0),
	_rc_handling_disabled(false),
	_rc_chan_count(0),
	_rc_last_valid(0),
	_task(-1),
	_task_should_exit(false),
	_mavlink_fd(-1),
	_perf_update(perf_alloc(PC_ELAPSED, "io update")),
	_perf_write(perf_alloc(PC_ELAPSED, "io write")),
	_perf_chan_count(perf_alloc(PC_COUNT, "io rc #")),
	_status(0),
	_alarms(0),
	_t_actuator_controls_0(-1),
	_t_actuator_controls_1(-1),
	_t_actuator_controls_2(-1),
	_t_actuator_controls_3(-1),
	_t_actuator_armed(-1),
	_t_vehicle_control_mode(-1),
	_t_param(-1),
	_t_vehicle_command(-1),
	_to_input_rc(0),
	_to_outputs(0),
	_to_battery(0),
	_to_servorail(0),
	_to_safety(0),
	_primary_pwm_device(false),
	_lockdown_override(false),
	_battery_amp_per_volt(90.0f / 5.0f), // this matches the 3DR current sensor
	_battery_amp_bias(0),
	_battery_mamphour_total(0),
	_battery_last_timestamp(0)
#ifdef CONFIG_ARCH_BOARD_PX4FMU_V1
	, _dsm_vcc_ctl(false)
#endif

{
	/* we need this potentially before it could be set in task_main */
	g_dev = this;

	_debug_enabled = false;
	_servorail_status.rssi_v = 0;
}

PX4IO::~PX4IO()
{
	/* tell the task we want it to go away */
	_task_should_exit = true;

	/* spin waiting for the task to stop */
	for (unsigned i = 0; (i < 10) && (_task != -1); i++) {
		/* give it another 100ms */
		usleep(100000);
	}

	/* well, kill it anyway, though this will probably crash */
	if (_task != -1)
		task_delete(_task);

	if (_interface != nullptr)
		delete _interface;

	g_dev = nullptr;
}

int
PX4IO::detect()
{
	int ret;

	if (_task == -1) {

		/* do regular cdev init */
		ret = CDev::init();

		if (ret != OK)
			return ret;

		/* get some parameters */
		unsigned protocol = io_reg_get(PX4IO_PAGE_CONFIG, PX4IO_P_CONFIG_PROTOCOL_VERSION);

		if (protocol != PX4IO_PROTOCOL_VERSION) {
			if (protocol == _io_reg_get_error) {
				log("IO not installed");

			} else {
				log("IO version error");
				mavlink_log_emergency(_mavlink_fd, "IO VERSION MISMATCH, PLEASE UPGRADE SOFTWARE!");
			}

			return -1;
		}
	}

	log("IO found");

	return 0;
}

int
PX4IO::init()
{
	int ret;

	ASSERT(_task == -1);

	/* do regular cdev init */
	ret = CDev::init();

	if (ret != OK)
		return ret;

	/* get some parameters */
	unsigned protocol = io_reg_get(PX4IO_PAGE_CONFIG, PX4IO_P_CONFIG_PROTOCOL_VERSION);

	if (protocol == _io_reg_get_error) {
		log("failed to communicate with IO");
		mavlink_log_emergency(_mavlink_fd, "[IO] failed to communicate with IO, abort.");
		return -1;
	}

	if (protocol != PX4IO_PROTOCOL_VERSION) {
		log("protocol/firmware mismatch");
		mavlink_log_emergency(_mavlink_fd, "[IO] protocol/firmware mismatch, abort.");
		return -1;
	}

	_hardware      = io_reg_get(PX4IO_PAGE_CONFIG, PX4IO_P_CONFIG_HARDWARE_VERSION);
	_max_actuators = io_reg_get(PX4IO_PAGE_CONFIG, PX4IO_P_CONFIG_ACTUATOR_COUNT);
	_max_controls  = io_reg_get(PX4IO_PAGE_CONFIG, PX4IO_P_CONFIG_CONTROL_COUNT);
	_max_relays    = io_reg_get(PX4IO_PAGE_CONFIG, PX4IO_P_CONFIG_RELAY_COUNT);
	_max_transfer  = io_reg_get(PX4IO_PAGE_CONFIG, PX4IO_P_CONFIG_MAX_TRANSFER) - 2;
	_max_rc_input  = io_reg_get(PX4IO_PAGE_CONFIG, PX4IO_P_CONFIG_RC_INPUT_COUNT);

	if ((_max_actuators < 1) || (_max_actuators > 255) ||
	    (_max_relays > 32)   ||
	    (_max_transfer < 16) || (_max_transfer > 255)  ||
	    (_max_rc_input < 1)  || (_max_rc_input > 255)) {

		log("config read error");
		mavlink_log_emergency(_mavlink_fd, "[IO] config read fail, abort.");
		return -1;
	}

	if (_max_rc_input > RC_INPUT_MAX_CHANNELS)
		_max_rc_input = RC_INPUT_MAX_CHANNELS;

	/*
	 * Check for IO flight state - if FMU was flagged to be in
	 * armed state, FMU is recovering from an in-air reset.
	 * Read back status and request the commander to arm
	 * in this case.
	 */

	uint16_t reg;

	/* get IO's last seen FMU state */
	ret = io_reg_get(PX4IO_PAGE_SETUP, PX4IO_P_SETUP_ARMING, &reg, sizeof(reg));

	if (ret != OK)
		return ret;

	/*
	 * in-air restart is only tried if the IO board reports it is
	 * already armed, and has been configured for in-air restart
	 */
	if ((reg & PX4IO_P_SETUP_ARMING_INAIR_RESTART_OK) &&
	    (reg & PX4IO_P_SETUP_ARMING_FMU_ARMED)) {

		/* get a status update from IO */
		io_get_status();

		mavlink_log_emergency(_mavlink_fd, "[IO] RECOVERING FROM FMU IN-AIR RESTART");
		log("INAIR RESTART RECOVERY (needs commander app running)");

		/* WARNING: COMMANDER app/vehicle status must be initialized.
		 * If this fails (or the app is not started), worst-case IO
		 * remains untouched (so manual override is still available).
		 */

		int safety_sub = orb_subscribe(ORB_ID(actuator_armed));
		/* fill with initial values, clear updated flag */
		struct actuator_armed_s safety;
		uint64_t try_start_time = hrt_absolute_time();
		bool updated = false;

		/* keep checking for an update, ensure we got a arming information,
		   not something that was published a long time ago. */
		do {
			orb_check(safety_sub, &updated);

			if (updated) {
				/* got data, copy and exit loop */
				orb_copy(ORB_ID(actuator_armed), safety_sub, &safety);
				break;
			}

			/* wait 10 ms */
			usleep(10000);

			/* abort after 5s */
			if ((hrt_absolute_time() - try_start_time) / 1000 > 3000) {
				log("failed to recover from in-air restart (1), aborting IO driver init.");
				return 1;
			}

		} while (true);

		/* send command to arm system via command API */
		vehicle_command_s cmd;
		/* request arming */
		cmd.param1 = 1.0f;
		cmd.param2 = 0;
		cmd.param3 = 0;
		cmd.param4 = 0;
		cmd.param5 = 0;
		cmd.param6 = 0;
		cmd.param7 = 0;
		cmd.command = VEHICLE_CMD_COMPONENT_ARM_DISARM;
		// cmd.target_system = status.system_id;
		// cmd.target_component = status.component_id;
		// cmd.source_system = status.system_id;
		// cmd.source_component = status.component_id;
		/* ask to confirm command */
		cmd.confirmation =  1;

		/* send command once */
		orb_advert_t pub = orb_advertise(ORB_ID(vehicle_command), &cmd);

		/* spin here until IO's state has propagated into the system */
		do {
			orb_check(safety_sub, &updated);

			if (updated) {
				orb_copy(ORB_ID(actuator_armed), safety_sub, &safety);
			}

			/* wait 50 ms */
			usleep(50000);

			/* abort after 5s */
			if ((hrt_absolute_time() - try_start_time) / 1000 > 2000) {
				log("failed to recover from in-air restart (2), aborting IO driver init.");
				return 1;
			}

			/* re-send if necessary */
			if (!safety.armed) {
				orb_publish(ORB_ID(vehicle_command), pub, &cmd);
				log("re-sending arm cmd");
			}

			/* keep waiting for state change for 2 s */
		} while (!safety.armed);

		/* regular boot, no in-air restart, init IO */

	} else {

		/* dis-arm IO before touching anything */
		io_reg_modify(PX4IO_PAGE_SETUP, PX4IO_P_SETUP_ARMING,
			      PX4IO_P_SETUP_ARMING_FMU_ARMED |
			      PX4IO_P_SETUP_ARMING_INAIR_RESTART_OK |
			      PX4IO_P_SETUP_ARMING_MANUAL_OVERRIDE_OK |
			      PX4IO_P_SETUP_ARMING_ALWAYS_PWM_ENABLE, 0);

		if (_rc_handling_disabled) {
			ret = io_disable_rc_handling();

		} else {
			/* publish RC config to IO */
			ret = io_set_rc_config();

			if (ret != OK) {
				log("failed to update RC input config");
				mavlink_log_info(_mavlink_fd, "[IO] RC config upload fail");
				return ret;
			}
		}

	}

	/* try to claim the generic PWM output device node as well - it's OK if we fail at this */
	ret = register_driver(PWM_OUTPUT_DEVICE_PATH, &fops, 0666, (void *)this);

	if (ret == OK) {
		log("default PWM output device");
		_primary_pwm_device = true;
	}

	/* start the IO interface task */
	_task = task_create("px4io", SCHED_PRIORITY_ACTUATOR_OUTPUTS, 2048, (main_t)&PX4IO::task_main_trampoline, nullptr);

	if (_task < 0) {
		debug("task start failed: %d", errno);
		return -errno;
	}

	mavlink_log_info(_mavlink_fd, "[IO] init ok");

	return OK;
}

void
PX4IO::task_main_trampoline(int argc, char *argv[])
{
	g_dev->task_main();
}

void
PX4IO::task_main()
{
	hrt_abstime poll_last = 0;
	hrt_abstime orb_check_last = 0;

	_mavlink_fd = ::open(MAVLINK_LOG_DEVICE, 0);

	/*
	 * Subscribe to the appropriate PWM output topic based on whether we are the
	 * primary PWM output or not.
	 */
	_t_actuator_controls_0 = orb_subscribe(ORB_ID(actuator_controls_0));
	orb_set_interval(_t_actuator_controls_0, 20);		/* default to 50Hz */
	_t_actuator_controls_1 = orb_subscribe(ORB_ID(actuator_controls_1));
	orb_set_interval(_t_actuator_controls_1, 33);		/* default to 30Hz */
	_t_actuator_controls_2 = orb_subscribe(ORB_ID(actuator_controls_2));
	orb_set_interval(_t_actuator_controls_2, 33);		/* default to 30Hz */
	_t_actuator_controls_3 = orb_subscribe(ORB_ID(actuator_controls_3));
	orb_set_interval(_t_actuator_controls_3, 33);		/* default to 30Hz */
	_t_actuator_armed = orb_subscribe(ORB_ID(actuator_armed));
	_t_vehicle_control_mode = orb_subscribe(ORB_ID(vehicle_control_mode));
	_t_param = orb_subscribe(ORB_ID(parameter_update));
	_t_vehicle_command = orb_subscribe(ORB_ID(vehicle_command));

	if ((_t_actuator_controls_0 < 0) ||
	    (_t_actuator_armed < 0) ||
	    (_t_vehicle_control_mode < 0) ||
	    (_t_param < 0) ||
	    (_t_vehicle_command < 0)) {
		log("subscription(s) failed");
		goto out;
	}

	/* poll descriptor */
	pollfd fds[1];
	fds[0].fd = _t_actuator_controls_0;
	fds[0].events = POLLIN;

	/* lock against the ioctl handler */
	lock();

	/* loop talking to IO */
	while (!_task_should_exit) {

		/* adjust update interval */
		if (_update_interval != 0) {
			if (_update_interval < UPDATE_INTERVAL_MIN)
				_update_interval = UPDATE_INTERVAL_MIN;

			if (_update_interval > 100)
				_update_interval = 100;

			orb_set_interval(_t_actuator_controls_0, _update_interval);
			/*
			 * NOT changing the rate of groups 1-3 here, because only attitude
			 * really needs to run fast.
			 */
			_update_interval = 0;
		}

		/* sleep waiting for topic updates, but no more than 20ms */
		unlock();
		int ret = ::poll(fds, 1, 20);
		lock();

		/* this would be bad... */
		if (ret < 0) {
			log("poll error %d", errno);
			continue;
		}

		perf_begin(_perf_update);
		hrt_abstime now = hrt_absolute_time();

		/* if we have new control data from the ORB, handle it */
		if (fds[0].revents & POLLIN) {

			/* we're not nice to the lower-priority control groups and only check them
			   when the primary group updated (which is now). */
			(void)io_set_control_groups();
		}

		if (now >= poll_last + IO_POLL_INTERVAL) {
			/* run at 50Hz */
			poll_last = now;

			/* pull status and alarms from IO */
			io_get_status();

			/* get raw R/C input from IO */
			io_publish_raw_rc();

			/* fetch PWM outputs from IO */
			io_publish_pwm_outputs();
		}

		if (now >= orb_check_last + ORB_CHECK_INTERVAL) {
			/* run at 5Hz */
			orb_check_last = now;

			/* try to claim the MAVLink log FD */
			if (_mavlink_fd < 0)
				_mavlink_fd = ::open(MAVLINK_LOG_DEVICE, 0);

			/* check updates on uORB topics and handle it */
			bool updated = false;

			/* arming state */
			orb_check(_t_actuator_armed, &updated);

			if (!updated) {
				orb_check(_t_vehicle_control_mode, &updated);
			}

			if (updated) {
				io_set_arming_state();
			}

			/* vehicle command */
			orb_check(_t_vehicle_command, &updated);

			if (updated) {
				struct vehicle_command_s cmd;
				orb_copy(ORB_ID(vehicle_command), _t_vehicle_command, &cmd);

				// Check for a DSM pairing command
				if (((int)cmd.command == VEHICLE_CMD_START_RX_PAIR) && ((int)cmd.param1 == 0)) {
					dsm_bind_ioctl((int)cmd.param2);
				}
			}

			/*
			 * If parameters have changed, re-send RC mappings to IO
			 *
			 * XXX this may be a bit spammy
			 */
			orb_check(_t_param, &updated);

			if (updated) {
				parameter_update_s pupdate;
				orb_copy(ORB_ID(parameter_update), _t_param, &pupdate);

				int32_t dsm_bind_val;
				param_t dsm_bind_param;

				/* see if bind parameter has been set, and reset it to -1 */
				param_get(dsm_bind_param = param_find("RC_DSM_BIND"), &dsm_bind_val);

				if (dsm_bind_val > -1) {
					dsm_bind_ioctl(dsm_bind_val);
					dsm_bind_val = -1;
					param_set(dsm_bind_param, &dsm_bind_val);
				}

				/* re-upload RC input config as it may have changed */
				io_set_rc_config();

				/* re-set the battery scaling */
				int32_t voltage_scaling_val;
				param_t voltage_scaling_param;

				/* set battery voltage scaling */
				param_get(voltage_scaling_param = param_find("BAT_V_SCALE_IO"), &voltage_scaling_val);

				/* send scaling voltage to IO */
				uint16_t scaling = voltage_scaling_val;
				int pret = io_reg_set(PX4IO_PAGE_SETUP, PX4IO_P_SETUP_VBATT_SCALE, &scaling, 1);

				if (pret != OK) {
					log("vscale upload failed");
				}

				/* send RC throttle failsafe value to IO */
				int32_t failsafe_param_val;
				param_t failsafe_param = param_find("RC_FAILS_THR");

				if (failsafe_param > 0) {
<<<<<<< HEAD
=======

>>>>>>> be6c0d2e
					param_get(failsafe_param, &failsafe_param_val);
					uint16_t failsafe_thr = failsafe_param_val;
					pret = io_reg_set(PX4IO_PAGE_SETUP, PX4IO_P_SETUP_RC_THR_FAILSAFE_US, &failsafe_thr, 1);
					if (pret != OK) {
						log("failsafe upload failed");
					}
				}

			}

		}

		perf_end(_perf_update);
	}

	unlock();

out:
	debug("exiting");

	/* clean up the alternate device node */
	if (_primary_pwm_device)
		unregister_driver(PWM_OUTPUT_DEVICE_PATH);

	/* tell the dtor that we are exiting */
	_task = -1;
	_exit(0);
}

int
PX4IO::io_set_control_groups()
{
	int ret = io_set_control_state(0);

	/* send auxiliary control groups */
	(void)io_set_control_state(1);
	(void)io_set_control_state(2);
	(void)io_set_control_state(3);

	return ret;
}

int
PX4IO::io_set_control_state(unsigned group)
{
	actuator_controls_s	controls;	///< actuator outputs
	uint16_t 		regs[_max_actuators];

	/* get controls */
	bool changed;

	switch (group) {
		case 0:
		{
			orb_check(_t_actuator_controls_0, &changed);

			if (changed) {
				orb_copy(ORB_ID(actuator_controls_0), _t_actuator_controls_0, &controls);
			}
		}
		break;
		case 1:
		{
			orb_check(_t_actuator_controls_1, &changed);

			if (changed) {
				orb_copy(ORB_ID(actuator_controls_1), _t_actuator_controls_1, &controls);
			}
		}
		break;
		case 2:
		{
			orb_check(_t_actuator_controls_2, &changed);

			if (changed) {
				orb_copy(ORB_ID(actuator_controls_2), _t_actuator_controls_2, &controls);
			}
		}
		break;
		case 3:
		{
			orb_check(_t_actuator_controls_3, &changed);

			if (changed) {
				orb_copy(ORB_ID(actuator_controls_3), _t_actuator_controls_3, &controls);
			}
		}
		break;
	}

	if (!changed)
		return -1;

	for (unsigned i = 0; i < _max_controls; i++)
		regs[i] = FLOAT_TO_REG(controls.control[i]);

	/* copy values to registers in IO */
	return io_reg_set(PX4IO_PAGE_CONTROLS, group * PX4IO_PROTOCOL_MAX_CONTROL_COUNT, regs, _max_controls);
}


int
PX4IO::io_set_arming_state()
{
	actuator_armed_s	armed;		///< system armed state
	vehicle_control_mode_s	control_mode;	///< vehicle_control_mode

	orb_copy(ORB_ID(actuator_armed), _t_actuator_armed, &armed);
	orb_copy(ORB_ID(vehicle_control_mode), _t_vehicle_control_mode, &control_mode);

	uint16_t set = 0;
	uint16_t clear = 0;

	if (armed.armed) {
		set |= PX4IO_P_SETUP_ARMING_FMU_ARMED;

	} else {
		clear |= PX4IO_P_SETUP_ARMING_FMU_ARMED;
	}

	if (armed.lockdown && !_lockdown_override) {
		set |= PX4IO_P_SETUP_ARMING_LOCKDOWN;
	} else {
		clear |= PX4IO_P_SETUP_ARMING_LOCKDOWN;
	}

	if (armed.ready_to_arm) {
		set |= PX4IO_P_SETUP_ARMING_IO_ARM_OK;

	} else {
		clear |= PX4IO_P_SETUP_ARMING_IO_ARM_OK;
	}

	if (control_mode.flag_external_manual_override_ok) {
		set |= PX4IO_P_SETUP_ARMING_MANUAL_OVERRIDE_OK;

	} else {
		clear |= PX4IO_P_SETUP_ARMING_MANUAL_OVERRIDE_OK;
	}

	return io_reg_modify(PX4IO_PAGE_SETUP, PX4IO_P_SETUP_ARMING, clear, set);
}

int
PX4IO::disable_rc_handling()
{
	return io_disable_rc_handling();
}

int
PX4IO::io_disable_rc_handling()
{
	uint16_t set = PX4IO_P_SETUP_ARMING_RC_HANDLING_DISABLED;
	uint16_t clear = 0;

	return io_reg_modify(PX4IO_PAGE_SETUP, PX4IO_P_SETUP_ARMING, clear, set);
}

int
PX4IO::io_set_rc_config()
{
	unsigned offset = 0;
	int input_map[_max_rc_input];
	int32_t ichan;
	int ret = OK;

	/*
	 * Generate the input channel -> control channel mapping table;
	 * assign RC_MAP_ROLL/PITCH/YAW/THROTTLE to the canonical
	 * controls.
	 */

	/* fill the mapping with an error condition triggering value */
	for (unsigned i = 0; i < _max_rc_input; i++)
		input_map[i] = UINT8_MAX;

	/*
	 * NOTE: The indices for mapped channels are 1-based
	 *       for compatibility reasons with existing
	 *       autopilots / GCS'.
	 */
	param_get(param_find("RC_MAP_ROLL"), &ichan);

	if ((ichan >= 0) && (ichan < (int)_max_rc_input))
		input_map[ichan - 1] = 0;

	param_get(param_find("RC_MAP_PITCH"), &ichan);

	if ((ichan >= 0) && (ichan < (int)_max_rc_input))
		input_map[ichan - 1] = 1;

	param_get(param_find("RC_MAP_YAW"), &ichan);

	if ((ichan >= 0) && (ichan < (int)_max_rc_input))
		input_map[ichan - 1] = 2;

	param_get(param_find("RC_MAP_THROTTLE"), &ichan);

	if ((ichan >= 0) && (ichan < (int)_max_rc_input))
		input_map[ichan - 1] = 3;

	param_get(param_find("RC_MAP_MODE_SW"), &ichan);

	if ((ichan >= 0) && (ichan < (int)_max_rc_input))
		input_map[ichan - 1] = 4;

	/*
	 * Iterate all possible RC inputs.
	 */
	for (unsigned i = 0; i < _max_rc_input; i++) {
		uint16_t regs[PX4IO_P_RC_CONFIG_STRIDE];
		char pname[16];
		float fval;

		/*
		 * RC params are floats, but do only
		 * contain integer values. Do not scale
		 * or cast them, let the auto-typeconversion
		 * do its job here.
		 * Channels: 500 - 2500
		 * Inverted flag: -1 (inverted) or 1 (normal)
		 */

		sprintf(pname, "RC%d_MIN", i + 1);
		param_get(param_find(pname), &fval);
		regs[PX4IO_P_RC_CONFIG_MIN] = fval;

		sprintf(pname, "RC%d_TRIM", i + 1);
		param_get(param_find(pname), &fval);
		regs[PX4IO_P_RC_CONFIG_CENTER] = fval;

		sprintf(pname, "RC%d_MAX", i + 1);
		param_get(param_find(pname), &fval);
		regs[PX4IO_P_RC_CONFIG_MAX] = fval;

		sprintf(pname, "RC%d_DZ", i + 1);
		param_get(param_find(pname), &fval);
		regs[PX4IO_P_RC_CONFIG_DEADZONE] = fval;

		regs[PX4IO_P_RC_CONFIG_ASSIGNMENT] = input_map[i];

		regs[PX4IO_P_RC_CONFIG_OPTIONS] = PX4IO_P_RC_CONFIG_OPTIONS_ENABLED;
		sprintf(pname, "RC%d_REV", i + 1);
		param_get(param_find(pname), &fval);

		/*
		 * This has been taken for the sake of compatibility
		 * with APM's setup / mission planner: normal: 1,
		 * inverted: -1
		 */
		if (fval < 0) {
			regs[PX4IO_P_RC_CONFIG_OPTIONS] |= PX4IO_P_RC_CONFIG_OPTIONS_REVERSE;
		}

		/* send channel config to IO */
		ret = io_reg_set(PX4IO_PAGE_RC_CONFIG, offset, regs, PX4IO_P_RC_CONFIG_STRIDE);

		if (ret != OK) {
			log("rc config upload failed");
			break;
		}

		/* check the IO initialisation flag */
		if (!(io_reg_get(PX4IO_PAGE_STATUS, PX4IO_P_STATUS_FLAGS) & PX4IO_P_STATUS_FLAGS_INIT_OK)) {
			log("config for RC%d rejected by IO", i + 1);
			break;
		}

		offset += PX4IO_P_RC_CONFIG_STRIDE;
	}

	return ret;
}

int
PX4IO::io_handle_status(uint16_t status)
{
	int ret = 1;
	/**
	 * WARNING: This section handles in-air resets.
	 */

	/* check for IO reset - force it back to armed if necessary */
	if (_status & PX4IO_P_STATUS_FLAGS_SAFETY_OFF && !(status & PX4IO_P_STATUS_FLAGS_SAFETY_OFF)
	    && !(status & PX4IO_P_STATUS_FLAGS_ARM_SYNC)) {
		/* set the arming flag */
		ret = io_reg_modify(PX4IO_PAGE_STATUS, PX4IO_P_STATUS_FLAGS, 0, PX4IO_P_STATUS_FLAGS_SAFETY_OFF | PX4IO_P_STATUS_FLAGS_ARM_SYNC);

		/* set new status */
		_status = status;
		_status &= PX4IO_P_STATUS_FLAGS_SAFETY_OFF;

	} else if (!(_status & PX4IO_P_STATUS_FLAGS_ARM_SYNC)) {

		/* set the sync flag */
		ret = io_reg_modify(PX4IO_PAGE_STATUS, PX4IO_P_STATUS_FLAGS, 0, PX4IO_P_STATUS_FLAGS_ARM_SYNC);
		/* set new status */
		_status = status;

	} else {
		ret = 0;

		/* set new status */
		_status = status;
	}

	/**
	 * Get and handle the safety status
	 */
	struct safety_s safety;
	safety.timestamp = hrt_absolute_time();

	if (status & PX4IO_P_STATUS_FLAGS_SAFETY_OFF) {
		safety.safety_off = true;
		safety.safety_switch_available = true;

	} else {
		safety.safety_off = false;
		safety.safety_switch_available = true;
	}

	/* lazily publish the safety status */
	if (_to_safety > 0) {
		orb_publish(ORB_ID(safety), _to_safety, &safety);

	} else {
		_to_safety = orb_advertise(ORB_ID(safety), &safety);
	}

	return ret;
}

void
PX4IO::dsm_bind_ioctl(int dsmMode)
{
	if (!(_status & PX4IO_P_STATUS_FLAGS_SAFETY_OFF)) {
		mavlink_log_info(_mavlink_fd, "[IO] binding DSM%s RX", (dsmMode == 0) ? "2" : ((dsmMode == 1) ? "-X" : "-X8"));
		int ret = ioctl(nullptr, DSM_BIND_START, (dsmMode == 0) ? DSM2_BIND_PULSES : ((dsmMode == 1) ? DSMX_BIND_PULSES : DSMX8_BIND_PULSES));

		if (ret)
			mavlink_log_critical(_mavlink_fd, "binding failed.");

	} else {
		mavlink_log_info(_mavlink_fd, "[IO] system armed, bind request rejected");
	}
}


int
PX4IO::io_handle_alarms(uint16_t alarms)
{

	/* XXX handle alarms */


	/* set new alarms state */
	_alarms = alarms;

	return 0;
}

void
PX4IO::io_handle_battery(uint16_t vbatt, uint16_t ibatt)
{
	/* only publish if battery has a valid minimum voltage */
	if (vbatt <= 3300) {
		return;
	}

	battery_status_s	battery_status;
	battery_status.timestamp = hrt_absolute_time();

	/* voltage is scaled to mV */
	battery_status.voltage_v = vbatt / 1000.0f;
	battery_status.voltage_filtered_v = vbatt / 1000.0f;

	/*
	  ibatt contains the raw ADC count, as 12 bit ADC
	  value, with full range being 3.3v
	*/
	battery_status.current_a = ibatt * (3.3f / 4096.0f) * _battery_amp_per_volt;
	battery_status.current_a += _battery_amp_bias;

	/*
	  integrate battery over time to get total mAh used
	*/
	if (_battery_last_timestamp != 0) {
		_battery_mamphour_total += battery_status.current_a *
					   (battery_status.timestamp - _battery_last_timestamp) * 1.0e-3f / 3600;
	}

	battery_status.discharged_mah = _battery_mamphour_total;
	_battery_last_timestamp = battery_status.timestamp;

	/* the announced battery status would conflict with the simulated battery status in HIL */
	if (!(_pub_blocked)) {
		/* lazily publish the battery voltage */
		if (_to_battery > 0) {
			orb_publish(ORB_ID(battery_status), _to_battery, &battery_status);

		} else {
			_to_battery = orb_advertise(ORB_ID(battery_status), &battery_status);
		}
	}
}

void
PX4IO::io_handle_vservo(uint16_t vservo, uint16_t vrssi)
{
	_servorail_status.timestamp = hrt_absolute_time();

	/* voltage is scaled to mV */
	_servorail_status.voltage_v = vservo * 0.001f;
	_servorail_status.rssi_v    = vrssi * 0.001f;

	/* lazily publish the servorail voltages */
	if (_to_servorail > 0) {
		orb_publish(ORB_ID(servorail_status), _to_servorail, &_servorail_status);

	} else {
		_to_servorail = orb_advertise(ORB_ID(servorail_status), &_servorail_status);
	}
}

int
PX4IO::io_get_status()
{
	uint16_t	regs[6];
	int		ret;

	/* get
	 * STATUS_FLAGS, STATUS_ALARMS, STATUS_VBATT, STATUS_IBATT,
	 * STATUS_VSERVO, STATUS_VRSSI, STATUS_PRSSI
	 * in that order */
	ret = io_reg_get(PX4IO_PAGE_STATUS, PX4IO_P_STATUS_FLAGS, &regs[0], sizeof(regs) / sizeof(regs[0]));

	if (ret != OK)
		return ret;

	io_handle_status(regs[0]);
	io_handle_alarms(regs[1]);

#ifdef CONFIG_ARCH_BOARD_PX4FMU_V1
	io_handle_battery(regs[2], regs[3]);
#endif

#ifdef CONFIG_ARCH_BOARD_PX4FMU_V2
	io_handle_vservo(regs[4], regs[5]);
#endif

	return ret;
}

int
PX4IO::io_get_raw_rc_input(rc_input_values &input_rc)
{
	uint32_t channel_count;
	int	ret;

	/* we don't have the status bits, so input_source has to be set elsewhere */
	input_rc.input_source = RC_INPUT_SOURCE_UNKNOWN;

	static const unsigned prolog = (PX4IO_P_RAW_RC_BASE - PX4IO_P_RAW_RC_COUNT);
	uint16_t regs[RC_INPUT_MAX_CHANNELS + prolog];

	/*
	 * Read the channel count and the first 9 channels.
	 *
	 * This should be the common case (9 channel R/C control being a reasonable upper bound).
	 */
	input_rc.timestamp_publication = hrt_absolute_time();

	ret = io_reg_get(PX4IO_PAGE_RAW_RC_INPUT, PX4IO_P_RAW_RC_COUNT, &regs[0], prolog + 9);

	if (ret != OK)
		return ret;

	/*
	 * Get the channel count any any extra channels. This is no more expensive than reading the
	 * channel count once.
	 */
	channel_count = regs[PX4IO_P_RAW_RC_COUNT];

	if (channel_count != _rc_chan_count)
		perf_count(_perf_chan_count);

	_rc_chan_count = channel_count;

	input_rc.rc_ppm_frame_length = regs[PX4IO_P_RAW_RC_DATA];
	input_rc.rssi = regs[PX4IO_P_RAW_RC_NRSSI];
	input_rc.rc_failsafe = (regs[PX4IO_P_RAW_RC_FLAGS] & PX4IO_P_RAW_RC_FLAGS_FAILSAFE);
	input_rc.rc_lost_frame_count = regs[PX4IO_P_RAW_LOST_FRAME_COUNT];
	input_rc.rc_total_frame_count = regs[PX4IO_P_RAW_FRAME_COUNT];

	/* rc_lost has to be set before the call to this function */
	if (!input_rc.rc_lost && !input_rc.rc_failsafe)
		_rc_last_valid = input_rc.timestamp_publication;

	input_rc.timestamp_last_signal = _rc_last_valid;

	if (channel_count > 9) {
		ret = io_reg_get(PX4IO_PAGE_RAW_RC_INPUT, PX4IO_P_RAW_RC_BASE + 9, &regs[prolog + 9], channel_count - 9);

		if (ret != OK)
			return ret;
	}

	input_rc.channel_count = channel_count;
	memcpy(input_rc.values, &regs[prolog], channel_count * 2);

	return ret;
}

int
PX4IO::io_publish_raw_rc()
{

	/* fetch values from IO */
	rc_input_values	rc_val;

	/* set the RC status flag ORDER MATTERS! */
	rc_val.rc_lost = !(_status & PX4IO_P_STATUS_FLAGS_RC_OK);

	int ret = io_get_raw_rc_input(rc_val);

	if (ret != OK)
		return ret;

	/* sort out the source of the values */
	if (_status & PX4IO_P_STATUS_FLAGS_RC_PPM) {
		rc_val.input_source = RC_INPUT_SOURCE_PX4IO_PPM;

	} else if (_status & PX4IO_P_STATUS_FLAGS_RC_DSM) {
		rc_val.input_source = RC_INPUT_SOURCE_PX4IO_SPEKTRUM;

	} else if (_status & PX4IO_P_STATUS_FLAGS_RC_SBUS) {
		rc_val.input_source = RC_INPUT_SOURCE_PX4IO_SBUS;

	} else {
		rc_val.input_source = RC_INPUT_SOURCE_UNKNOWN;

		/* only keep publishing RC input if we ever got a valid input */
		if (_rc_last_valid == 0) {
			/* we have never seen valid RC signals, abort */
			return OK;
		}
	}

	/* lazily advertise on first publication */
	if (_to_input_rc == 0) {
		_to_input_rc = orb_advertise(ORB_ID(input_rc), &rc_val);

	} else {
		orb_publish(ORB_ID(input_rc), _to_input_rc, &rc_val);
	}

	return OK;
}

int
PX4IO::io_publish_pwm_outputs()
{
	/* if no FMU comms(!) just don't publish */
	if (!(_status & PX4IO_P_STATUS_FLAGS_FMU_OK))
		return OK;

	/* data we are going to fetch */
	actuator_outputs_s outputs;
	outputs.timestamp = hrt_absolute_time();

	/* get servo values from IO */
	uint16_t ctl[_max_actuators];
	int ret = io_reg_get(PX4IO_PAGE_SERVOS, 0, ctl, _max_actuators);

	if (ret != OK)
		return ret;

	/* convert from register format to float */
	for (unsigned i = 0; i < _max_actuators; i++)
		outputs.output[i] = ctl[i];

	outputs.noutputs = _max_actuators;

	/* lazily advertise on first publication */
	if (_to_outputs == 0) {
		_to_outputs = orb_advertise((_primary_pwm_device ?
					     ORB_ID_VEHICLE_CONTROLS :
					     ORB_ID(actuator_outputs_1)),
					    &outputs);

	} else {
		orb_publish((_primary_pwm_device ?
			     ORB_ID_VEHICLE_CONTROLS :
			     ORB_ID(actuator_outputs_1)),
			    _to_outputs,
			    &outputs);
	}

	return OK;
}

int
PX4IO::io_reg_set(uint8_t page, uint8_t offset, const uint16_t *values, unsigned num_values)
{
	/* range check the transfer */
	if (num_values > ((_max_transfer) / sizeof(*values))) {
		debug("io_reg_set: too many registers (%u, max %u)", num_values, _max_transfer / 2);
		return -EINVAL;
	}

	int ret =  _interface->write((page << 8) | offset, (void *)values, num_values);

	if (ret != (int)num_values) {
		debug("io_reg_set(%u,%u,%u): error %d", page, offset, num_values, ret);
		return -1;
	}

	return OK;
}

int
PX4IO::io_reg_set(uint8_t page, uint8_t offset, uint16_t value)
{
	return io_reg_set(page, offset, &value, 1);
}

int
PX4IO::io_reg_get(uint8_t page, uint8_t offset, uint16_t *values, unsigned num_values)
{
	/* range check the transfer */
	if (num_values > ((_max_transfer) / sizeof(*values))) {
		debug("io_reg_get: too many registers (%u, max %u)", num_values, _max_transfer / 2);
		return -EINVAL;
	}

	int ret = _interface->read((page << 8) | offset, reinterpret_cast<void *>(values), num_values);

	if (ret != (int)num_values) {
		debug("io_reg_get(%u,%u,%u): data error %d", page, offset, num_values, ret);
		return -1;
	}

	return OK;
}

uint32_t
PX4IO::io_reg_get(uint8_t page, uint8_t offset)
{
	uint16_t value;

	if (io_reg_get(page, offset, &value, 1) != OK)
		return _io_reg_get_error;

	return value;
}

int
PX4IO::io_reg_modify(uint8_t page, uint8_t offset, uint16_t clearbits, uint16_t setbits)
{
	int ret;
	uint16_t value;

	ret = io_reg_get(page, offset, &value, 1);

	if (ret != OK)
		return ret;

	value &= ~clearbits;
	value |= setbits;

	return io_reg_set(page, offset, value);
}

int
PX4IO::print_debug()
{
#ifdef CONFIG_ARCH_BOARD_PX4FMU_V2
	int io_fd = -1;

	if (io_fd < 0) {
		io_fd = ::open("/dev/ttyS0", O_RDONLY | O_NONBLOCK | O_NOCTTY);
	}

	/* read IO's output */
	if (io_fd > 0) {
		pollfd fds[1];
		fds[0].fd = io_fd;
		fds[0].events = POLLIN;

		usleep(500);
		int pret = ::poll(fds, sizeof(fds) / sizeof(fds[0]), 0);

		if (pret > 0) {
			int count;
			char buf[65];

			do {
				count = ::read(io_fd, buf, sizeof(buf) - 1);

				if (count > 0) {
					/* enforce null termination */
					buf[count] = '\0';
					warnx("IO CONSOLE: %s", buf);
				}

			} while (count > 0);
		}

		::close(io_fd);
		return 0;
	}

#endif
	return 1;

}

int
PX4IO::mixer_send(const char *buf, unsigned buflen, unsigned retries)
{
	/* get debug level */
	int debuglevel = io_reg_get(PX4IO_PAGE_SETUP, PX4IO_P_SETUP_SET_DEBUG);

	uint8_t	frame[_max_transfer];

	do {

		px4io_mixdata *msg = (px4io_mixdata *)&frame[0];
		unsigned max_len = _max_transfer - sizeof(px4io_mixdata);

		msg->f2i_mixer_magic = F2I_MIXER_MAGIC;
		msg->action = F2I_MIXER_ACTION_RESET;

		do {
			unsigned count = buflen;

			if (count > max_len)
				count = max_len;

			if (count > 0) {
				memcpy(&msg->text[0], buf, count);
				buf += count;
				buflen -= count;

			} else {
				continue;
			}

			/*
			 * We have to send an even number of bytes.  This
			 * will only happen on the very last transfer of a
			 * mixer, and we are guaranteed that there will be
			 * space left to round up as _max_transfer will be
			 * even.
			 */
			unsigned total_len = sizeof(px4io_mixdata) + count;

			if (total_len % 2) {
				msg->text[count] = '\0';
				total_len++;
			}

			int ret;

			for (int i = 0; i < 30; i++) {
				/* failed, but give it a 2nd shot */
				ret = io_reg_set(PX4IO_PAGE_MIXERLOAD, 0, (uint16_t *)frame, total_len / 2);

				if (ret) {
					usleep(333);
				} else {
					break;
				}
			}

			/* print mixer chunk */
			if (debuglevel > 5 || ret) {

				warnx("fmu sent: \"%s\"", msg->text);

				/* read IO's output */
				print_debug();
			}

			if (ret) {
				log("mixer send error %d", ret);
				return ret;
			}

			msg->action = F2I_MIXER_ACTION_APPEND;

		} while (buflen > 0);

		/* ensure a closing newline */
		msg->text[0] = '\n';
		msg->text[1] = '\0';

		int ret;

		for (int i = 0; i < 30; i++) {
			/* failed, but give it a 2nd shot */
			ret = io_reg_set(PX4IO_PAGE_MIXERLOAD, 0, (uint16_t *)frame, (sizeof(px4io_mixdata) + 2) / 2);

			if (ret) {
				usleep(333);
			} else {
				break;
			}
		}

		if (ret)
			return ret;

		retries--;

		log("mixer sent");

	} while (retries > 0 && (!(io_reg_get(PX4IO_PAGE_STATUS, PX4IO_P_STATUS_FLAGS) & PX4IO_P_STATUS_FLAGS_MIXER_OK)));

	/* check for the mixer-OK flag */
	if (io_reg_get(PX4IO_PAGE_STATUS, PX4IO_P_STATUS_FLAGS) & PX4IO_P_STATUS_FLAGS_MIXER_OK) {
		mavlink_log_info(_mavlink_fd, "[IO] mixer upload ok");
		return 0;
	}

	log("mixer rejected by IO");
	mavlink_log_info(_mavlink_fd, "[IO] mixer upload fail");

	/* load must have failed for some reason */
	return -EINVAL;
}

void
PX4IO::print_status()
{
	/* basic configuration */
	printf("protocol %u hardware %u bootloader %u buffer %uB crc 0x%04x%04x\n",
	       io_reg_get(PX4IO_PAGE_CONFIG, PX4IO_P_CONFIG_PROTOCOL_VERSION),
	       io_reg_get(PX4IO_PAGE_CONFIG, PX4IO_P_CONFIG_HARDWARE_VERSION),
	       io_reg_get(PX4IO_PAGE_CONFIG, PX4IO_P_CONFIG_BOOTLOADER_VERSION),
	       io_reg_get(PX4IO_PAGE_CONFIG, PX4IO_P_CONFIG_MAX_TRANSFER),
	       io_reg_get(PX4IO_PAGE_SETUP,  PX4IO_P_SETUP_CRC),
	       io_reg_get(PX4IO_PAGE_SETUP,  PX4IO_P_SETUP_CRC+1));
	printf("%u controls %u actuators %u R/C inputs %u analog inputs %u relays\n",
	       io_reg_get(PX4IO_PAGE_CONFIG, PX4IO_P_CONFIG_CONTROL_COUNT),
	       io_reg_get(PX4IO_PAGE_CONFIG, PX4IO_P_CONFIG_ACTUATOR_COUNT),
	       io_reg_get(PX4IO_PAGE_CONFIG, PX4IO_P_CONFIG_RC_INPUT_COUNT),
	       io_reg_get(PX4IO_PAGE_CONFIG, PX4IO_P_CONFIG_ADC_INPUT_COUNT),
	       io_reg_get(PX4IO_PAGE_CONFIG, PX4IO_P_CONFIG_RELAY_COUNT));

	/* status */
	printf("%u bytes free\n",
	       io_reg_get(PX4IO_PAGE_STATUS, PX4IO_P_STATUS_FREEMEM));
	uint16_t flags = io_reg_get(PX4IO_PAGE_STATUS, PX4IO_P_STATUS_FLAGS);
	uint16_t io_status_flags = flags;
	printf("status 0x%04x%s%s%s%s%s%s%s%s%s%s%s%s\n",
	       flags,
	       ((flags & PX4IO_P_STATUS_FLAGS_OUTPUTS_ARMED) ? " OUTPUTS_ARMED" : ""),
	       ((flags & PX4IO_P_STATUS_FLAGS_SAFETY_OFF) ? " SAFETY_OFF" : " SAFETY_SAFE"),
	       ((flags & PX4IO_P_STATUS_FLAGS_OVERRIDE) ? " OVERRIDE" : ""),
	       ((flags & PX4IO_P_STATUS_FLAGS_RC_OK)    ? " RC_OK" : " RC_FAIL"),
	       ((flags & PX4IO_P_STATUS_FLAGS_RC_PPM)   ? " PPM" : ""),
	       ((flags & PX4IO_P_STATUS_FLAGS_RC_SBUS)  ? " SBUS" : ""),
	       ((flags & PX4IO_P_STATUS_FLAGS_FMU_OK)   ? " FMU_OK" : " FMU_FAIL"),
	       ((flags & PX4IO_P_STATUS_FLAGS_RAW_PWM)  ? " RAW_PWM_PASSTHROUGH" : ""),
	       ((flags & PX4IO_P_STATUS_FLAGS_MIXER_OK) ? " MIXER_OK" : " MIXER_FAIL"),
	       ((flags & PX4IO_P_STATUS_FLAGS_ARM_SYNC) ? " ARM_SYNC" : " ARM_NO_SYNC"),
	       ((flags & PX4IO_P_STATUS_FLAGS_INIT_OK)  ? " INIT_OK" : " INIT_FAIL"),
	       ((flags & PX4IO_P_STATUS_FLAGS_FAILSAFE)  ? " FAILSAFE" : ""));
	uint16_t alarms = io_reg_get(PX4IO_PAGE_STATUS, PX4IO_P_STATUS_ALARMS);
	printf("alarms 0x%04x%s%s%s%s%s%s%s%s\n",
	       alarms,
	       ((alarms & PX4IO_P_STATUS_ALARMS_VBATT_LOW)     ? " VBATT_LOW" : ""),
	       ((alarms & PX4IO_P_STATUS_ALARMS_TEMPERATURE)   ? " TEMPERATURE" : ""),
	       ((alarms & PX4IO_P_STATUS_ALARMS_SERVO_CURRENT) ? " SERVO_CURRENT" : ""),
	       ((alarms & PX4IO_P_STATUS_ALARMS_ACC_CURRENT)   ? " ACC_CURRENT" : ""),
	       ((alarms & PX4IO_P_STATUS_ALARMS_FMU_LOST)      ? " FMU_LOST" : ""),
	       ((alarms & PX4IO_P_STATUS_ALARMS_RC_LOST)       ? " RC_LOST" : ""),
	       ((alarms & PX4IO_P_STATUS_ALARMS_PWM_ERROR)     ? " PWM_ERROR" : ""),
	       ((alarms & PX4IO_P_STATUS_ALARMS_VSERVO_FAULT)  ? " VSERVO_FAULT" : ""));
	/* now clear alarms */
	io_reg_set(PX4IO_PAGE_STATUS, PX4IO_P_STATUS_ALARMS, 0xFFFF);

	if (_hardware == 1) {
		printf("vbatt mV %u ibatt mV %u vbatt scale %u\n",
		       io_reg_get(PX4IO_PAGE_STATUS, PX4IO_P_STATUS_VBATT),
		       io_reg_get(PX4IO_PAGE_STATUS, PX4IO_P_STATUS_IBATT),
		       io_reg_get(PX4IO_PAGE_SETUP, PX4IO_P_SETUP_VBATT_SCALE));
		printf("amp_per_volt %.3f amp_offset %.3f mAh discharged %.3f\n",
		       (double)_battery_amp_per_volt,
		       (double)_battery_amp_bias,
		       (double)_battery_mamphour_total);

	} else if (_hardware == 2) {
		printf("vservo %u mV vservo scale %u\n",
		       io_reg_get(PX4IO_PAGE_STATUS, PX4IO_P_STATUS_VSERVO),
		       io_reg_get(PX4IO_PAGE_SETUP, PX4IO_P_SETUP_VSERVO_SCALE));
		printf("vrssi %u\n", io_reg_get(PX4IO_PAGE_STATUS, PX4IO_P_STATUS_VRSSI));
	}

	printf("actuators");

	for (unsigned i = 0; i < _max_actuators; i++)
		printf(" %u", io_reg_get(PX4IO_PAGE_ACTUATORS, i));

	printf("\n");
	printf("servos");

	for (unsigned i = 0; i < _max_actuators; i++)
		printf(" %u", io_reg_get(PX4IO_PAGE_SERVOS, i));

	printf("\n");
	uint16_t raw_inputs = io_reg_get(PX4IO_PAGE_RAW_RC_INPUT, PX4IO_P_RAW_RC_COUNT);
	printf("%d raw R/C inputs", raw_inputs);

	for (unsigned i = 0; i < raw_inputs; i++)
		printf(" %u", io_reg_get(PX4IO_PAGE_RAW_RC_INPUT, PX4IO_P_RAW_RC_BASE + i));

	printf("\n");

	flags = io_reg_get(PX4IO_PAGE_RAW_RC_INPUT, PX4IO_P_RAW_RC_FLAGS);
	printf("R/C flags: 0x%04x%s%s%s%s%s\n", flags,
		(((io_status_flags & PX4IO_P_STATUS_FLAGS_RC_DSM) && (!(flags & PX4IO_P_RAW_RC_FLAGS_RC_DSM11))) ? " DSM10" : ""),
		(((io_status_flags & PX4IO_P_STATUS_FLAGS_RC_DSM) && (flags & PX4IO_P_RAW_RC_FLAGS_RC_DSM11)) ? " DSM11" : ""),
		((flags & PX4IO_P_RAW_RC_FLAGS_FRAME_DROP) ? " FRAME_DROP" : ""),
		((flags & PX4IO_P_RAW_RC_FLAGS_FAILSAFE) ? " FAILSAFE" : ""),
		((flags & PX4IO_P_RAW_RC_FLAGS_MAPPING_OK) ? " MAPPING_OK" : "")
	       );

	if ((io_status_flags & PX4IO_P_STATUS_FLAGS_RC_PPM)) {
		int frame_len = io_reg_get(PX4IO_PAGE_RAW_RC_INPUT, PX4IO_P_RAW_RC_DATA);
		printf("RC data (PPM frame len) %u us\n", frame_len);

		if ((frame_len - raw_inputs * 2000 - 3000) < 0) {
			printf("WARNING  WARNING  WARNING! This RC receiver does not allow safe frame detection.\n");
		}
	}

	uint16_t mapped_inputs = io_reg_get(PX4IO_PAGE_RC_INPUT, PX4IO_P_RC_VALID);
	printf("mapped R/C inputs 0x%04x", mapped_inputs);

	for (unsigned i = 0; i < _max_rc_input; i++) {
		if (mapped_inputs & (1 << i))
			printf(" %u:%d", i, REG_TO_SIGNED(io_reg_get(PX4IO_PAGE_RC_INPUT, PX4IO_P_RC_BASE + i)));
	}

	printf("\n");
	uint16_t adc_inputs = io_reg_get(PX4IO_PAGE_CONFIG, PX4IO_P_CONFIG_ADC_INPUT_COUNT);
	printf("ADC inputs");

	for (unsigned i = 0; i < adc_inputs; i++)
		printf(" %u", io_reg_get(PX4IO_PAGE_RAW_ADC_INPUT, i));

	printf("\n");

	/* setup and state */
	uint16_t features = io_reg_get(PX4IO_PAGE_SETUP, PX4IO_P_SETUP_FEATURES);
	printf("features 0x%04x%s%s%s%s\n", features,
		((features & PX4IO_P_SETUP_FEATURES_SBUS1_OUT) ? " S.BUS1_OUT" : ""),
		((features & PX4IO_P_SETUP_FEATURES_SBUS2_OUT) ? " S.BUS2_OUT" : ""),
		((features & PX4IO_P_SETUP_FEATURES_PWM_RSSI) ? " RSSI_PWM" : ""),
		((features & PX4IO_P_SETUP_FEATURES_ADC_RSSI) ? " RSSI_ADC" : "")
		);
	uint16_t arming = io_reg_get(PX4IO_PAGE_SETUP, PX4IO_P_SETUP_ARMING);
	printf("arming 0x%04x%s%s%s%s%s%s%s\n",
	       arming,
	       ((arming & PX4IO_P_SETUP_ARMING_FMU_ARMED)		? " FMU_ARMED" : " FMU_DISARMED"),
	       ((arming & PX4IO_P_SETUP_ARMING_IO_ARM_OK)		? " IO_ARM_OK" : " IO_ARM_DENIED"),
	       ((arming & PX4IO_P_SETUP_ARMING_MANUAL_OVERRIDE_OK)	? " MANUAL_OVERRIDE_OK" : ""),
	       ((arming & PX4IO_P_SETUP_ARMING_FAILSAFE_CUSTOM)		? " FAILSAFE_CUSTOM" : ""),
	       ((arming & PX4IO_P_SETUP_ARMING_INAIR_RESTART_OK)	? " INAIR_RESTART_OK" : ""),
	       ((arming & PX4IO_P_SETUP_ARMING_ALWAYS_PWM_ENABLE)	? " ALWAYS_PWM_ENABLE" : ""),
	       ((arming & PX4IO_P_SETUP_ARMING_LOCKDOWN)		? " LOCKDOWN" : ""));
#ifdef CONFIG_ARCH_BOARD_PX4FMU_V1
	printf("rates 0x%04x default %u alt %u relays 0x%04x\n",
	       io_reg_get(PX4IO_PAGE_SETUP, PX4IO_P_SETUP_PWM_RATES),
	       io_reg_get(PX4IO_PAGE_SETUP, PX4IO_P_SETUP_PWM_DEFAULTRATE),
	       io_reg_get(PX4IO_PAGE_SETUP, PX4IO_P_SETUP_PWM_ALTRATE),
	       io_reg_get(PX4IO_PAGE_SETUP, PX4IO_P_SETUP_RELAYS));
#endif
#ifdef CONFIG_ARCH_BOARD_PX4FMU_V2
	printf("rates 0x%04x default %u alt %u\n",
	       io_reg_get(PX4IO_PAGE_SETUP, PX4IO_P_SETUP_PWM_RATES),
	       io_reg_get(PX4IO_PAGE_SETUP, PX4IO_P_SETUP_PWM_DEFAULTRATE),
	       io_reg_get(PX4IO_PAGE_SETUP, PX4IO_P_SETUP_PWM_ALTRATE));
#endif
	printf("debuglevel %u\n", io_reg_get(PX4IO_PAGE_SETUP, PX4IO_P_SETUP_SET_DEBUG));
	for (unsigned group = 0; group < 4; group++) {
		printf("controls %u:", group);

		for (unsigned i = 0; i < _max_controls; i++)
			printf(" %d", (int16_t) io_reg_get(PX4IO_PAGE_CONTROLS, group * PX4IO_PROTOCOL_MAX_CONTROL_COUNT + i));

		printf("\n");
	}

	for (unsigned i = 0; i < _max_rc_input; i++) {
		unsigned base = PX4IO_P_RC_CONFIG_STRIDE * i;
		uint16_t options = io_reg_get(PX4IO_PAGE_RC_CONFIG, base + PX4IO_P_RC_CONFIG_OPTIONS);
		printf("input %u min %u center %u max %u deadzone %u assigned %u options 0x%04x%s%s\n",
		       i,
		       io_reg_get(PX4IO_PAGE_RC_CONFIG, base + PX4IO_P_RC_CONFIG_MIN),
		       io_reg_get(PX4IO_PAGE_RC_CONFIG, base + PX4IO_P_RC_CONFIG_CENTER),
		       io_reg_get(PX4IO_PAGE_RC_CONFIG, base + PX4IO_P_RC_CONFIG_MAX),
		       io_reg_get(PX4IO_PAGE_RC_CONFIG, base + PX4IO_P_RC_CONFIG_DEADZONE),
		       io_reg_get(PX4IO_PAGE_RC_CONFIG, base + PX4IO_P_RC_CONFIG_ASSIGNMENT),
		       options,
		       ((options & PX4IO_P_RC_CONFIG_OPTIONS_ENABLED) ? " ENABLED" : ""),
		       ((options & PX4IO_P_RC_CONFIG_OPTIONS_REVERSE) ? " REVERSED" : ""));
	}

	printf("failsafe");

	for (unsigned i = 0; i < _max_actuators; i++)
		printf(" %u", io_reg_get(PX4IO_PAGE_FAILSAFE_PWM, i));

	printf("\ndisarmed values");

	for (unsigned i = 0; i < _max_actuators; i++)
		printf(" %u", io_reg_get(PX4IO_PAGE_DISARMED_PWM, i));

	printf("\n");
}

int
PX4IO::ioctl(file * filep, int cmd, unsigned long arg)
{
	int ret = OK;

	/* regular ioctl? */
	switch (cmd) {
	case PWM_SERVO_ARM:
		/* set the 'armed' bit */
		ret = io_reg_modify(PX4IO_PAGE_SETUP, PX4IO_P_SETUP_ARMING, 0, PX4IO_P_SETUP_ARMING_FMU_ARMED);
		break;

	case PWM_SERVO_SET_ARM_OK:
		/* set the 'OK to arm' bit */
		ret = io_reg_modify(PX4IO_PAGE_SETUP, PX4IO_P_SETUP_ARMING, 0, PX4IO_P_SETUP_ARMING_IO_ARM_OK);
		break;

	case PWM_SERVO_CLEAR_ARM_OK:
		/* clear the 'OK to arm' bit */
		ret = io_reg_modify(PX4IO_PAGE_SETUP, PX4IO_P_SETUP_ARMING, PX4IO_P_SETUP_ARMING_IO_ARM_OK, 0);
		break;

	case PWM_SERVO_DISARM:
		/* clear the 'armed' bit */
		ret = io_reg_modify(PX4IO_PAGE_SETUP, PX4IO_P_SETUP_ARMING, PX4IO_P_SETUP_ARMING_FMU_ARMED, 0);
		break;

	case PWM_SERVO_GET_DEFAULT_UPDATE_RATE:
		/* get the default update rate */
		*(unsigned *)arg = io_reg_get(PX4IO_PAGE_SETUP, PX4IO_P_SETUP_PWM_DEFAULTRATE);
		break;

	case PWM_SERVO_SET_UPDATE_RATE:
		/* set the requested alternate rate */
		ret = io_reg_set(PX4IO_PAGE_SETUP, PX4IO_P_SETUP_PWM_ALTRATE, arg);
		break;

	case PWM_SERVO_GET_UPDATE_RATE:
		/* get the alternative update rate */
		*(unsigned *)arg = io_reg_get(PX4IO_PAGE_SETUP, PX4IO_P_SETUP_PWM_ALTRATE);
		break;

	case PWM_SERVO_SET_SELECT_UPDATE_RATE: {

			/* blindly clear the PWM update alarm - might be set for some other reason */
			io_reg_set(PX4IO_PAGE_STATUS, PX4IO_P_STATUS_ALARMS, PX4IO_P_STATUS_ALARMS_PWM_ERROR);

			/* attempt to set the rate map */
			io_reg_set(PX4IO_PAGE_SETUP, PX4IO_P_SETUP_PWM_RATES, arg);

			/* check that the changes took */
			uint16_t alarms = io_reg_get(PX4IO_PAGE_STATUS, PX4IO_P_STATUS_ALARMS);

			if (alarms & PX4IO_P_STATUS_ALARMS_PWM_ERROR) {
				ret = -EINVAL;
				io_reg_set(PX4IO_PAGE_STATUS, PX4IO_P_STATUS_ALARMS, PX4IO_P_STATUS_ALARMS_PWM_ERROR);
			}

			break;
		}

	case PWM_SERVO_GET_SELECT_UPDATE_RATE:

		*(unsigned *)arg = io_reg_get(PX4IO_PAGE_SETUP, PX4IO_P_SETUP_PWM_RATES);
		break;

	case PWM_SERVO_SET_FAILSAFE_PWM: {
		struct pwm_output_values* pwm = (struct pwm_output_values*)arg;
		if (pwm->channel_count > _max_actuators)
			/* fail with error */
			return E2BIG;

		/* copy values to registers in IO */
		ret = io_reg_set(PX4IO_PAGE_FAILSAFE_PWM, 0, pwm->values, pwm->channel_count);
		break;
	}

	case PWM_SERVO_GET_FAILSAFE_PWM:

		ret = io_reg_get(PX4IO_PAGE_FAILSAFE_PWM, 0, (uint16_t*)arg, _max_actuators);
		if (ret != OK) {
			ret = -EIO;
		}
		break;

	case PWM_SERVO_SET_DISARMED_PWM: {
		struct pwm_output_values* pwm = (struct pwm_output_values*)arg;
		if (pwm->channel_count > _max_actuators)
			/* fail with error */
			return E2BIG;

		/* copy values to registers in IO */
		ret = io_reg_set(PX4IO_PAGE_DISARMED_PWM, 0, pwm->values, pwm->channel_count);
		break;
	}

	case PWM_SERVO_GET_DISARMED_PWM:

		ret = io_reg_get(PX4IO_PAGE_DISARMED_PWM, 0, (uint16_t*)arg, _max_actuators);
		if (ret != OK) {
			ret = -EIO;
		}
		break;

	case PWM_SERVO_SET_MIN_PWM: {
		struct pwm_output_values* pwm = (struct pwm_output_values*)arg;
		if (pwm->channel_count > _max_actuators)
			/* fail with error */
			return E2BIG;

		/* copy values to registers in IO */
		ret = io_reg_set(PX4IO_PAGE_CONTROL_MIN_PWM, 0, pwm->values, pwm->channel_count);
		break;
	}

	case PWM_SERVO_GET_MIN_PWM:

		ret = io_reg_get(PX4IO_PAGE_CONTROL_MIN_PWM, 0, (uint16_t*)arg, _max_actuators);
		if (ret != OK) {
			ret = -EIO;
		}
		break;

	case PWM_SERVO_SET_MAX_PWM: {
		struct pwm_output_values* pwm = (struct pwm_output_values*)arg;
		if (pwm->channel_count > _max_actuators)
			/* fail with error */
			return E2BIG;

		/* copy values to registers in IO */
		ret = io_reg_set(PX4IO_PAGE_CONTROL_MAX_PWM, 0, pwm->values, pwm->channel_count);
		break;
	}

	case PWM_SERVO_GET_MAX_PWM:

		ret = io_reg_get(PX4IO_PAGE_CONTROL_MAX_PWM, 0, (uint16_t*)arg, _max_actuators);
		if (ret != OK) {
			ret = -EIO;
		}
		break;

	case PWM_SERVO_GET_COUNT:
		*(unsigned *)arg = _max_actuators;
		break;

	case PWM_SERVO_SET_DISABLE_LOCKDOWN:
		_lockdown_override = arg;
		break;

	case PWM_SERVO_GET_DISABLE_LOCKDOWN:
		*(unsigned *)arg = _lockdown_override;
		break;

	case DSM_BIND_START:

		/* only allow DSM2, DSM-X and DSM-X with more than 7 channels */
		if (arg == DSM2_BIND_PULSES ||
		    arg == DSMX_BIND_PULSES ||
		    arg == DSMX8_BIND_PULSES) {
			io_reg_set(PX4IO_PAGE_SETUP, PX4IO_P_SETUP_DSM, dsm_bind_power_down);
			usleep(500000);
			io_reg_set(PX4IO_PAGE_SETUP, PX4IO_P_SETUP_DSM, dsm_bind_set_rx_out);
			io_reg_set(PX4IO_PAGE_SETUP, PX4IO_P_SETUP_DSM, dsm_bind_power_up);
			usleep(72000);
			io_reg_set(PX4IO_PAGE_SETUP, PX4IO_P_SETUP_DSM, dsm_bind_send_pulses | (arg << 4));
			usleep(50000);
			io_reg_set(PX4IO_PAGE_SETUP, PX4IO_P_SETUP_DSM, dsm_bind_reinit_uart);

			ret = OK;
		} else {
			ret = -EINVAL;
		}
		break;

	case DSM_BIND_POWER_UP:
		io_reg_set(PX4IO_PAGE_SETUP, PX4IO_P_SETUP_DSM, dsm_bind_power_up);
		break;

	case PWM_SERVO_SET(0) ... PWM_SERVO_SET(PWM_OUTPUT_MAX_CHANNELS - 1): {

			/* TODO: we could go lower for e.g. TurboPWM */
			unsigned channel = cmd - PWM_SERVO_SET(0);

			if ((channel >= _max_actuators) || (arg < PWM_LOWEST_MIN) || (arg > PWM_HIGHEST_MAX)) {
				ret = -EINVAL;

			} else {
				/* send a direct PWM value */
				ret = io_reg_set(PX4IO_PAGE_DIRECT_PWM, channel, arg);
			}

			break;
		}

	case PWM_SERVO_GET(0) ... PWM_SERVO_GET(PWM_OUTPUT_MAX_CHANNELS - 1): {

			unsigned channel = cmd - PWM_SERVO_GET(0);

			if (channel >= _max_actuators) {
				ret = -EINVAL;

			} else {
				/* fetch a current PWM value */
				uint32_t value = io_reg_get(PX4IO_PAGE_SERVOS, channel);

				if (value == _io_reg_get_error) {
					ret = -EIO;

				} else {
					*(servo_position_t *)arg = value;
				}
			}

			break;
		}

	case PWM_SERVO_GET_RATEGROUP(0) ... PWM_SERVO_GET_RATEGROUP(PWM_OUTPUT_MAX_CHANNELS - 1): {

			unsigned channel = cmd - PWM_SERVO_GET_RATEGROUP(0);

			*(uint32_t *)arg = io_reg_get(PX4IO_PAGE_PWM_INFO, PX4IO_RATE_MAP_BASE + channel);

			if (*(uint32_t *)arg == _io_reg_get_error)
				ret = -EIO;

			break;
		}

	case GPIO_RESET: {
#ifdef CONFIG_ARCH_BOARD_PX4FMU_V1
			uint32_t bits = (1 << _max_relays) - 1;

			/* don't touch relay1 if it's controlling RX vcc */
			if (_dsm_vcc_ctl)
				bits &= ~PX4IO_P_SETUP_RELAYS_POWER1;

			ret = io_reg_modify(PX4IO_PAGE_SETUP, PX4IO_P_SETUP_RELAYS, bits, 0);
#endif
#ifdef CONFIG_ARCH_BOARD_PX4FMU_V2
			ret = -EINVAL;
#endif
			break;
		}

	case GPIO_SET:
#ifdef CONFIG_ARCH_BOARD_PX4FMU_V1
		arg &= ((1 << _max_relays) - 1);

		/* don't touch relay1 if it's controlling RX vcc */
		if (_dsm_vcc_ctl & (arg & PX4IO_P_SETUP_RELAYS_POWER1)) {
			ret = -EINVAL;
			break;
		}

		ret = io_reg_modify(PX4IO_PAGE_SETUP, PX4IO_P_SETUP_RELAYS, 0, arg);
#endif
#ifdef CONFIG_ARCH_BOARD_PX4FMU_V2
		ret = -EINVAL;
#endif
		break;

	case GPIO_CLEAR:
#ifdef CONFIG_ARCH_BOARD_PX4FMU_V1
		arg &= ((1 << _max_relays) - 1);

		/* don't touch relay1 if it's controlling RX vcc */
		if (_dsm_vcc_ctl & (arg & PX4IO_P_SETUP_RELAYS_POWER1)) {
			ret = -EINVAL;
			break;
		}

		ret = io_reg_modify(PX4IO_PAGE_SETUP, PX4IO_P_SETUP_RELAYS, arg, 0);
#endif
#ifdef CONFIG_ARCH_BOARD_PX4FMU_V2
		ret = -EINVAL;
#endif
		break;

	case GPIO_GET:
#ifdef CONFIG_ARCH_BOARD_PX4FMU_V1
		*(uint32_t *)arg = io_reg_get(PX4IO_PAGE_SETUP, PX4IO_P_SETUP_RELAYS);

		if (*(uint32_t *)arg == _io_reg_get_error)
			ret = -EIO;

#endif
#ifdef CONFIG_ARCH_BOARD_PX4FMU_V2
		ret = -EINVAL;
#endif
		break;

	case MIXERIOCGETOUTPUTCOUNT:
		*(unsigned *)arg = _max_actuators;
		break;

	case MIXERIOCRESET:
		ret = 0;	/* load always resets */
		break;

	case MIXERIOCLOADBUF: {
			const char *buf = (const char *)arg;
			ret = mixer_send(buf, strnlen(buf, 2048));
			break;
		}

	case RC_INPUT_GET: {
			uint16_t status;
			rc_input_values *rc_val = (rc_input_values *)arg;

			ret = io_reg_get(PX4IO_PAGE_STATUS, PX4IO_P_STATUS_FLAGS, &status, 1);

			if (ret != OK)
				break;

			/* if no R/C input, don't try to fetch anything */
			if (!(status & PX4IO_P_STATUS_FLAGS_RC_OK)) {
				ret = -ENOTCONN;
				break;
			}

			/* sort out the source of the values */
			if (status & PX4IO_P_STATUS_FLAGS_RC_PPM) {
				rc_val->input_source = RC_INPUT_SOURCE_PX4IO_PPM;

			} else if (status & PX4IO_P_STATUS_FLAGS_RC_DSM) {
				rc_val->input_source = RC_INPUT_SOURCE_PX4IO_SPEKTRUM;

			} else if (status & PX4IO_P_STATUS_FLAGS_RC_SBUS) {
				rc_val->input_source = RC_INPUT_SOURCE_PX4IO_SBUS;

			} else {
				rc_val->input_source = RC_INPUT_SOURCE_UNKNOWN;
			}

			/* read raw R/C input values */
			ret = io_reg_get(PX4IO_PAGE_RAW_RC_INPUT, PX4IO_P_RAW_RC_BASE, &(rc_val->values[0]), _max_rc_input);
			break;
		}

	case PX4IO_SET_DEBUG:
		/* set the debug level */
		ret = io_reg_set(PX4IO_PAGE_SETUP, PX4IO_P_SETUP_SET_DEBUG, arg);
		break;

	case PX4IO_REBOOT_BOOTLOADER:
		if (system_status() & PX4IO_P_STATUS_FLAGS_SAFETY_OFF)
			return -EINVAL;

		/* reboot into bootloader - arg must be PX4IO_REBOOT_BL_MAGIC */
		io_reg_set(PX4IO_PAGE_SETUP, PX4IO_P_SETUP_REBOOT_BL, arg);
		// we don't expect a reply from this operation
		ret = OK;
		break;

	case PX4IO_CHECK_CRC: {
		/* check IO firmware CRC against passed value */		
		uint32_t io_crc = 0;
		ret = io_reg_get(PX4IO_PAGE_SETUP, PX4IO_P_SETUP_CRC, (uint16_t *)&io_crc, 2);
		if (ret != OK)
			return ret;
		if (io_crc != arg) {
			debug("crc mismatch 0x%08x 0x%08x", (unsigned)io_crc, arg);
			return -EINVAL;
		}
		break;
	}

	case PX4IO_INAIR_RESTART_ENABLE:

		/* set/clear the 'in-air restart' bit */
		if (arg) {
			ret = io_reg_modify(PX4IO_PAGE_SETUP, PX4IO_P_SETUP_ARMING, 0, PX4IO_P_SETUP_ARMING_INAIR_RESTART_OK);

		} else {
			ret = io_reg_modify(PX4IO_PAGE_SETUP, PX4IO_P_SETUP_ARMING, PX4IO_P_SETUP_ARMING_INAIR_RESTART_OK, 0);
		}

		break;

	case RC_INPUT_ENABLE_RSSI_ANALOG:

		if (arg) {
			ret = io_reg_modify(PX4IO_PAGE_SETUP, PX4IO_P_SETUP_FEATURES, 0, PX4IO_P_SETUP_FEATURES_ADC_RSSI);
		} else {
			ret = io_reg_modify(PX4IO_PAGE_SETUP, PX4IO_P_SETUP_FEATURES, PX4IO_P_SETUP_FEATURES_ADC_RSSI, 0);
		}

		break;

	case RC_INPUT_ENABLE_RSSI_PWM:

		if (arg) {
			ret = io_reg_modify(PX4IO_PAGE_SETUP, PX4IO_P_SETUP_FEATURES, 0, PX4IO_P_SETUP_FEATURES_PWM_RSSI);
		} else {
			ret = io_reg_modify(PX4IO_PAGE_SETUP, PX4IO_P_SETUP_FEATURES, PX4IO_P_SETUP_FEATURES_PWM_RSSI, 0);
		}

		break;

	case SBUS_SET_PROTO_VERSION:

		if (arg == 1) {
			ret = io_reg_modify(PX4IO_PAGE_SETUP, PX4IO_P_SETUP_FEATURES, 0, PX4IO_P_SETUP_FEATURES_SBUS1_OUT);
		} else if (arg == 2) {
			ret = io_reg_modify(PX4IO_PAGE_SETUP, PX4IO_P_SETUP_FEATURES, 0, PX4IO_P_SETUP_FEATURES_SBUS2_OUT);
		} else {
			ret = io_reg_modify(PX4IO_PAGE_SETUP, PX4IO_P_SETUP_FEATURES, (PX4IO_P_SETUP_FEATURES_SBUS1_OUT | PX4IO_P_SETUP_FEATURES_SBUS2_OUT), 0);
		}

		break;

	default:
		/* see if the parent class can make any use of it */
		ret = CDev::ioctl(filep, cmd, arg);
		break;
	}

	return ret;
}

ssize_t
PX4IO::write(file * /*filp*/, const char *buffer, size_t len)
/* Make it obvious that file * isn't used here */
{
	unsigned count = len / 2;

	if (count > _max_actuators)
		count = _max_actuators;

	if (count > 0) {

		perf_begin(_perf_write);
		int ret = io_reg_set(PX4IO_PAGE_DIRECT_PWM, 0, (uint16_t *)buffer, count);
		perf_end(_perf_write);

		if (ret != OK)
			return ret;
	}

	return count * 2;
}

int
PX4IO::set_update_rate(int rate)
{
	int interval_ms = 1000 / rate;

	if (interval_ms < UPDATE_INTERVAL_MIN) {
		interval_ms = UPDATE_INTERVAL_MIN;
		warnx("update rate too high, limiting interval to %d ms (%d Hz).", interval_ms, 1000 / interval_ms);
	}

	if (interval_ms > 100) {
		interval_ms = 100;
		warnx("update rate too low, limiting to %d ms (%d Hz).", interval_ms, 1000 / interval_ms);
	}

	_update_interval = interval_ms;
	return 0;
}

void
PX4IO::set_battery_current_scaling(float amp_per_volt, float amp_bias)
{
	_battery_amp_per_volt = amp_per_volt;
	_battery_amp_bias = amp_bias;
}

extern "C" __EXPORT int px4io_main(int argc, char *argv[]);

namespace
{

device::Device *
get_interface()
{
	device::Device *interface = nullptr;

#ifndef CONFIG_ARCH_BOARD_PX4FMU_V1

	/* try for a serial interface */
	if (PX4IO_serial_interface != nullptr)
		interface = PX4IO_serial_interface();

	if (interface != nullptr)
		goto got;

#endif

	/* try for an I2C interface if we haven't got a serial one */
	if (PX4IO_i2c_interface != nullptr)
		interface = PX4IO_i2c_interface();

	if (interface != nullptr)
		goto got;

	errx(1, "cannot alloc interface");

got:

	if (interface->init() != OK) {
		delete interface;
		errx(1, "interface init failed");
	}

	return interface;
}

void
start(int argc, char *argv[])
{
	if (g_dev != nullptr)
		errx(0, "already loaded");

	/* allocate the interface */
	device::Device *interface = get_interface();

	/* create the driver - it will set g_dev */
	(void)new PX4IO(interface);

	if (g_dev == nullptr) {
		delete interface;
		errx(1, "driver alloc failed");
	}

	if (OK != g_dev->init()) {
		delete g_dev;
		g_dev = nullptr;
		errx(1, "driver init failed");
	}

	/* disable RC handling on request */
	if (argc > 1) {
		if (!strcmp(argv[1], "norc")) {

			if (g_dev->disable_rc_handling())
				warnx("Failed disabling RC handling");

		} else {
			warnx("unknown argument: %s", argv[1]);
		}
	}

#ifdef CONFIG_ARCH_BOARD_PX4FMU_V1
	int dsm_vcc_ctl;

	if (param_get(param_find("RC_RL1_DSM_VCC"), &dsm_vcc_ctl) == OK) {
		if (dsm_vcc_ctl) {
			g_dev->set_dsm_vcc_ctl(true);
			g_dev->ioctl(nullptr, DSM_BIND_POWER_UP, 0);
		}
	}

#endif
	exit(0);
}

void
detect(int argc, char *argv[])
{
	if (g_dev != nullptr)
		errx(0, "already loaded");

	/* allocate the interface */
	device::Device *interface = get_interface();

	/* create the driver - it will set g_dev */
	(void)new PX4IO(interface);

	if (g_dev == nullptr)
		errx(1, "driver alloc failed");

	int ret = g_dev->detect();

	delete g_dev;
	g_dev = nullptr;

	if (ret) {
		/* nonzero, error */
		exit(1);

	} else {
		exit(0);
	}
}

void
checkcrc(int argc, char *argv[])
{
	bool keep_running = false;

	if (g_dev == nullptr) {
		/* allocate the interface */
		device::Device *interface = get_interface();

		/* create the driver - it will set g_dev */
		(void)new PX4IO(interface);

		if (g_dev == nullptr)
			errx(1, "driver alloc failed");
	} else {
		/* its already running, don't kill the driver */
		keep_running = true;
	}

	/*
	  check IO CRC against CRC of a file
	 */
	if (argc < 2) {
		printf("usage: px4io checkcrc filename\n");
		exit(1);
	}
	int fd = open(argv[1], O_RDONLY);
	if (fd == -1) {
		printf("open of %s failed - %d\n", argv[1], errno);
		exit(1);			
	}
	const uint32_t app_size_max = 0xf000;
	uint32_t fw_crc = 0;
	uint32_t nbytes = 0;
	while (true) {
		uint8_t buf[16];
		int n = read(fd, buf, sizeof(buf));
		if (n <= 0) break;
		fw_crc = crc32part(buf, n, fw_crc);
		nbytes += n;
	}
	close(fd);
	while (nbytes < app_size_max) {
		uint8_t b = 0xff;
		fw_crc = crc32part(&b, 1, fw_crc);			
		nbytes++;
	}

	int ret = g_dev->ioctl(nullptr, PX4IO_CHECK_CRC, fw_crc);

	if (!keep_running) {
		delete g_dev;
		g_dev = nullptr;
	}

	if (ret != OK) {
		printf("check CRC failed - %d\n", ret);
		exit(1);			
	}
	printf("CRCs match\n");
	exit(0);
}

void
bind(int argc, char *argv[])
{
	int pulses;

	if (g_dev == nullptr)
		errx(1, "px4io must be started first");

#ifdef CONFIG_ARCH_BOARD_PX4FMU_V1

	if (!g_dev->get_dsm_vcc_ctl())
		errx(1, "DSM bind feature not enabled");

#endif

	if (argc < 3)
		errx(0, "needs argument, use dsm2, dsmx or dsmx8");

	if (!strcmp(argv[2], "dsm2"))
		pulses = DSM2_BIND_PULSES;
	else if (!strcmp(argv[2], "dsmx"))
		pulses = DSMX_BIND_PULSES;
	else if (!strcmp(argv[2], "dsmx8"))
		pulses = DSMX8_BIND_PULSES;
	else 
		errx(1, "unknown parameter %s, use dsm2, dsmx or dsmx8", argv[2]);
	// Test for custom pulse parameter
	if (argc > 3)
		pulses = atoi(argv[3]);
	if (g_dev->system_status() & PX4IO_P_STATUS_FLAGS_SAFETY_OFF) 
		errx(1, "system must not be armed");

#ifdef CONFIG_ARCH_BOARD_PX4FMU_V1
	warnx("This command will only bind DSM if satellite VCC (red wire) is controlled by relay 1.");
#endif
	g_dev->ioctl(nullptr, DSM_BIND_START, pulses);

	exit(0);

}

void
test(void)
{
	int		fd;
	unsigned	servo_count = 0;
	unsigned	pwm_value = 1000;
	int		direction = 1;
	int		ret;

	fd = open(PX4IO_DEVICE_PATH, O_WRONLY);

	if (fd < 0)
		err(1, "failed to open device");

	if (ioctl(fd, PWM_SERVO_GET_COUNT, (unsigned long)&servo_count))
		err(1, "failed to get servo count");

	/* tell IO that its ok to disable its safety with the switch */
	ret = ioctl(fd, PWM_SERVO_SET_ARM_OK, 0);

	if (ret != OK)
		err(1, "PWM_SERVO_SET_ARM_OK");

	if (ioctl(fd, PWM_SERVO_ARM, 0))
		err(1, "failed to arm servos");

	struct pollfd fds;
	fds.fd = 0; /* stdin */
	fds.events = POLLIN;

	warnx("Press CTRL-C or 'c' to abort.");

	for (;;) {

		/* sweep all servos between 1000..2000 */
		servo_position_t servos[servo_count];

		for (unsigned i = 0; i < servo_count; i++)
			servos[i] = pwm_value;

		ret = write(fd, servos, sizeof(servos));

		if (ret != (int)sizeof(servos))
			err(1, "error writing PWM servo data, wrote %u got %d", sizeof(servos), ret);

		if (direction > 0) {
			if (pwm_value < 2000) {
				pwm_value++;

			} else {
				direction = -1;
			}

		} else {
			if (pwm_value > 1000) {
				pwm_value--;

			} else {
				direction = 1;
			}
		}

		/* readback servo values */
		for (unsigned i = 0; i < servo_count; i++) {
			servo_position_t value;

			if (ioctl(fd, PWM_SERVO_GET(i), (unsigned long)&value))
				err(1, "error reading PWM servo %d", i);

			if (value != servos[i])
				errx(1, "servo %d readback error, got %u expected %u", i, value, servos[i]);
		}

		/* Check if user wants to quit */
		char c;
		ret = poll(&fds, 1, 0);

		if (ret > 0) {

			read(0, &c, 1);

			if (c == 0x03 || c == 0x63 || c == 'q') {
				warnx("User abort\n");
				exit(0);
			}
		}
	}
}

void
monitor(void)
{
	/* clear screen */
	printf("\033[2J");

	unsigned cancels = 2;

	for (;;) {
		pollfd fds[1];

		fds[0].fd = 0;
		fds[0].events = POLLIN;
		poll(fds, 1, 2000);

		if (fds[0].revents == POLLIN) {
			int c;
			read(0, &c, 1);

			if (cancels-- == 0) {
				printf("\033[2J\033[H"); /* move cursor home and clear screen */
				exit(0);
			}
		}

		if (g_dev != nullptr) {

			printf("\033[2J\033[H"); /* move cursor home and clear screen */
			(void)g_dev->print_status();
			(void)g_dev->print_debug();
			printf("\n\n\n[ Use 'px4io debug <N>' for more output. Hit <enter> three times to exit monitor mode ]\n");

		} else {
			errx(1, "driver not loaded, exiting");
		}
	}
}

void
if_test(unsigned mode)
{
	device::Device *interface = get_interface();
	int result;

	if (interface) {
		result = interface->ioctl(1, mode); /* XXX magic numbers */
		delete interface;
	} else {
		errx(1, "interface not loaded, exiting");
	}

	errx(0, "test returned %d", result);
}

void
lockdown(int argc, char *argv[])
{
	if (g_dev != nullptr) {

			if (argc > 2 && !strcmp(argv[2], "disable")) {

				warnx("WARNING: ACTUATORS WILL BE LIVE IN HIL! PROCEED?");
				warnx("Press 'y' to enable, any other key to abort.");

				/* check if user wants to abort */
				char c;

				struct pollfd fds;
				int ret;
				hrt_abstime start = hrt_absolute_time();
				const unsigned long timeout = 5000000;

				while (hrt_elapsed_time(&start) < timeout) {
					fds.fd = 0; /* stdin */
					fds.events = POLLIN;
					ret = poll(&fds, 1, 0);

					if (ret > 0) {

						read(0, &c, 1);

						if (c != 'y') {
							exit(0);
						} else if (c == 'y') {
							break;
						}
					}

					usleep(10000);
				}

				if (hrt_elapsed_time(&start) > timeout)
					errx(1, "TIMEOUT! ABORTED WITHOUT CHANGES.");

				(void)g_dev->ioctl(0, PWM_SERVO_SET_DISABLE_LOCKDOWN, 1);

				warnx("WARNING: ACTUATORS ARE NOW LIVE IN HIL!");
			} else {
				(void)g_dev->ioctl(0, PWM_SERVO_SET_DISABLE_LOCKDOWN, 0);
				warnx("ACTUATORS ARE NOW SAFE IN HIL.");
			}
			
		} else {
			errx(1, "driver not loaded, exiting");
		}
	exit(0);
}

} /* namespace */

int
px4io_main(int argc, char *argv[])
{
	/* check for sufficient number of arguments */
	if (argc < 2)
		goto out;

	if (!strcmp(argv[1], "start"))
		start(argc - 1, argv + 1);

	if (!strcmp(argv[1], "detect"))
		detect(argc - 1, argv + 1);

	if (!strcmp(argv[1], "checkcrc"))
		checkcrc(argc - 1, argv + 1);

	if (!strcmp(argv[1], "update")) {

		if (g_dev != nullptr) {
			printf("[px4io] loaded, detaching first\n");
			/* stop the driver */
			delete g_dev;
			g_dev = nullptr;
		}

		PX4IO_Uploader *up;
		const char *fn[4];

		/* work out what we're uploading... */
		if (argc > 2) {
			fn[0] = argv[2];
			fn[1] = nullptr;

		} else {
#if defined(CONFIG_ARCH_BOARD_PX4FMU_V1)
			fn[0] = "/etc/extras/px4io-v1_default.bin";
			fn[1] =	"/fs/microsd/px4io1.bin";
			fn[2] =	"/fs/microsd/px4io.bin";
			fn[3] =	nullptr;
#elif defined(CONFIG_ARCH_BOARD_PX4FMU_V2)
			fn[0] = "/etc/extras/px4io-v2_default.bin";
			fn[1] =	"/fs/microsd/px4io2.bin";
			fn[2] =	"/fs/microsd/px4io.bin";
			fn[3] =	nullptr;
#else
#error "unknown board"
#endif
		}

		up = new PX4IO_Uploader;
		int ret = up->upload(&fn[0]);
		delete up;

		switch (ret) {
		case OK:
			break;

		case -ENOENT:
			errx(1, "PX4IO firmware file not found");

		case -EEXIST:
		case -EIO:
			errx(1, "error updating PX4IO - check that bootloader mode is enabled");

		case -EINVAL:
			errx(1, "verify failed - retry the update");

		case -ETIMEDOUT:
			errx(1, "timed out waiting for bootloader - power-cycle and try again");

		default:
			errx(1, "unexpected error %d", ret);
		}

		return ret;
	}

	if (!strcmp(argv[1], "iftest")) {
		if (g_dev != nullptr)
			errx(1, "can't iftest when started");

		if_test((argc > 2) ? strtol(argv[2], NULL, 0) : 0);
	}

	if (!strcmp(argv[1], "forceupdate")) {
		/*
		  force update of the IO firmware without requiring
		  the user to hold the safety switch down
		 */
		if (argc <= 3) {
			warnx("usage: px4io forceupdate MAGIC filename");
			exit(1);
		}
		if (g_dev == nullptr) {
			warnx("px4io is not started, still attempting upgrade");

			/* allocate the interface */
			device::Device *interface = get_interface();

			/* create the driver - it will set g_dev */
			(void)new PX4IO(interface);

			if (g_dev == nullptr) {
				delete interface;
				errx(1, "driver alloc failed");
			}
		}

		uint16_t arg = atol(argv[2]);
		int ret = g_dev->ioctl(nullptr, PX4IO_REBOOT_BOOTLOADER, arg);
		if (ret != OK) {
			printf("reboot failed - %d\n", ret);
			exit(1);
		}

		// tear down the px4io instance
		delete g_dev;
		g_dev = nullptr;

		// upload the specified firmware
		const char *fn[2];
		fn[0] = argv[3];
		fn[1] = nullptr;
		PX4IO_Uploader *up = new PX4IO_Uploader;
		up->upload(&fn[0]);
		delete up;
		exit(0);
	}

	/* commands below here require a started driver */

	if (g_dev == nullptr)
		errx(1, "not started");

	if (!strcmp(argv[1], "limit")) {

		if ((argc > 2)) {
			g_dev->set_update_rate(atoi(argv[2]));

		} else {
			errx(1, "missing argument (50 - 500 Hz)");
			return 1;
		}

		exit(0);
	}

	if (!strcmp(argv[1], "current")) {
		if ((argc > 3)) {
			g_dev->set_battery_current_scaling(atof(argv[2]), atof(argv[3]));

		} else {
			errx(1, "missing argument (apm_per_volt, amp_offset)");
			return 1;
		}

		exit(0);
	}



	if (!strcmp(argv[1], "recovery")) {

		/*
		 * Enable in-air restart support.
		 * We can cheat and call the driver directly, as it
		 * doesn't reference filp in ioctl()
		 */
		g_dev->ioctl(NULL, PX4IO_INAIR_RESTART_ENABLE, 1);
		exit(0);
	}

	if (!strcmp(argv[1], "stop")) {

		/* stop the driver */
		delete g_dev;
		g_dev = nullptr;
		exit(0);
	}


	if (!strcmp(argv[1], "status")) {

		printf("[px4io] loaded\n");
		g_dev->print_status();

		exit(0);
	}

	if (!strcmp(argv[1], "debug")) {
		if (argc <= 2) {
			printf("usage: px4io debug LEVEL\n");
			exit(1);
		}

		if (g_dev == nullptr) {
			printf("px4io is not started\n");
			exit(1);
		}

		uint8_t level = atoi(argv[2]);
		/* we can cheat and call the driver directly, as it
		 * doesn't reference filp in ioctl()
		 */
		int ret = g_dev->ioctl(nullptr, PX4IO_SET_DEBUG, level);

		if (ret != 0) {
			printf("SET_DEBUG failed - %d\n", ret);
			exit(1);
		}

		printf("SET_DEBUG %u OK\n", (unsigned)level);
		exit(0);
	}

	if (!strcmp(argv[1], "rx_dsm") ||
	    !strcmp(argv[1], "rx_dsm_10bit") ||
	    !strcmp(argv[1], "rx_dsm_11bit") ||
	    !strcmp(argv[1], "rx_sbus") ||
	    !strcmp(argv[1], "rx_ppm"))
		errx(0, "receiver type is automatically detected, option '%s' is deprecated", argv[1]);

	if (!strcmp(argv[1], "test"))
		test();

	if (!strcmp(argv[1], "monitor"))
		monitor();

	if (!strcmp(argv[1], "bind"))
		bind(argc, argv);

	if (!strcmp(argv[1], "lockdown"))
		lockdown(argc, argv);

	if (!strcmp(argv[1], "sbus1_out")) {
		/* we can cheat and call the driver directly, as it
		 * doesn't reference filp in ioctl()
		 */
		int ret = g_dev->ioctl(nullptr, SBUS_SET_PROTO_VERSION, 1);

		if (ret != 0) {
			errx(ret, "S.BUS v1 failed");
		}

		exit(0);
	}

	if (!strcmp(argv[1], "sbus2_out")) {
		/* we can cheat and call the driver directly, as it
		 * doesn't reference filp in ioctl()
		 */
		int ret = g_dev->ioctl(nullptr, SBUS_SET_PROTO_VERSION, 2);

		if (ret != 0) {
			errx(ret, "S.BUS v2 failed");
		}

		exit(0);
	}

	if (!strcmp(argv[1], "rssi_analog")) {
		/* we can cheat and call the driver directly, as it
		 * doesn't reference filp in ioctl()
		 */
		int ret = g_dev->ioctl(nullptr, RC_INPUT_ENABLE_RSSI_ANALOG, 1);

		if (ret != 0) {
			errx(ret, "RSSI analog failed");
		}

		exit(0);
	}

	if (!strcmp(argv[1], "rssi_pwm")) {
		/* we can cheat and call the driver directly, as it
		 * doesn't reference filp in ioctl()
		 */
		int ret = g_dev->ioctl(nullptr, RC_INPUT_ENABLE_RSSI_PWM, 1);

		if (ret != 0) {
			errx(ret, "RSSI PWM failed");
		}

		exit(0);
	}

out:
	errx(1, "need a command, try 'start', 'stop', 'status', 'test', 'monitor', 'debug <level>',\n"
	        "'recovery', 'limit <rate>', 'current', 'bind', 'checkcrc',\n"
	        "'forceupdate', 'update', 'sbus1_out', 'sbus2_out', 'rssi_analog' or 'rssi_pwm'");
}<|MERGE_RESOLUTION|>--- conflicted
+++ resolved
@@ -952,10 +952,7 @@
 				param_t failsafe_param = param_find("RC_FAILS_THR");
 
 				if (failsafe_param > 0) {
-<<<<<<< HEAD
-=======
-
->>>>>>> be6c0d2e
+
 					param_get(failsafe_param, &failsafe_param_val);
 					uint16_t failsafe_thr = failsafe_param_val;
 					pret = io_reg_set(PX4IO_PAGE_SETUP, PX4IO_P_SETUP_RC_THR_FAILSAFE_US, &failsafe_thr, 1);
