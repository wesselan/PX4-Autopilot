--- conflicted
+++ resolved
@@ -3070,10 +3070,9 @@
 	if (!strcmp(argv[1], "bind"))
 		bind(argc, argv);
 
-<<<<<<< HEAD
 	if (!strcmp(argv[1], "lockdown"))
 		lockdown(argc, argv);
-=======
+
 	if (!strcmp(argv[1], "sbus1_out")) {
 		/* we can cheat and call the driver directly, as it
 		 * doesn't reference filp in ioctl()
@@ -3125,7 +3124,6 @@
 
 		exit(0);
 	}
->>>>>>> 3b31a6b1
 
 out:
 	errx(1, "need a command, try 'start', 'stop', 'status', 'test', 'monitor', 'debug <level>',\n"
