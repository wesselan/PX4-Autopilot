/****************************************************************************
 *
 *   Copyright (C) 2012-2013 PX4 Development Team. All rights reserved.
 *
 * Redistribution and use in source and binary forms, with or without
 * modification, are permitted provided that the following conditions
 * are met:
 *
 * 1. Redistributions of source code must retain the above copyright
 *    notice, this list of conditions and the following disclaimer.
 * 2. Redistributions in binary form must reproduce the above copyright
 *    notice, this list of conditions and the following disclaimer in
 *    the documentation and/or other materials provided with the
 *    distribution.
 * 3. Neither the name PX4 nor the names of its contributors may be
 *    used to endorse or promote products derived from this software
 *    without specific prior written permission.
 *
 * THIS SOFTWARE IS PROVIDED BY THE COPYRIGHT HOLDERS AND CONTRIBUTORS
 * "AS IS" AND ANY EXPRESS OR IMPLIED WARRANTIES, INCLUDING, BUT NOT
 * LIMITED TO, THE IMPLIED WARRANTIES OF MERCHANTABILITY AND FITNESS
 * FOR A PARTICULAR PURPOSE ARE DISCLAIMED. IN NO EVENT SHALL THE
 * COPYRIGHT OWNER OR CONTRIBUTORS BE LIABLE FOR ANY DIRECT, INDIRECT,
 * INCIDENTAL, SPECIAL, EXEMPLARY, OR CONSEQUENTIAL DAMAGES (INCLUDING,
 * BUT NOT LIMITED TO, PROCUREMENT OF SUBSTITUTE GOODS OR SERVICES; LOSS
 * OF USE, DATA, OR PROFITS; OR BUSINESS INTERRUPTION) HOWEVER CAUSED
 * AND ON ANY THEORY OF LIABILITY, WHETHER IN CONTRACT, STRICT
 * LIABILITY, OR TORT (INCLUDING NEGLIGENCE OR OTHERWISE) ARISING IN
 * ANY WAY OUT OF THE USE OF THIS SOFTWARE, EVEN IF ADVISED OF THE
 * POSSIBILITY OF SUCH DAMAGE.
 *
 ****************************************************************************/

/**
 * @file fmu.cpp
 *
 * Driver/configurator for the PX4 FMU multi-purpose port on v1 and v2 boards.
 */

#include <nuttx/config.h>

#include <sys/types.h>
#include <stdint.h>
#include <stdbool.h>
#include <stdlib.h>
#include <semaphore.h>
#include <string.h>
#include <fcntl.h>
#include <poll.h>
#include <errno.h>
#include <stdio.h>
#include <math.h>
#include <unistd.h>

#include <nuttx/arch.h>

#include <drivers/device/device.h>
#include <drivers/drv_pwm_output.h>
#include <drivers/drv_gpio.h>
#include <drivers/drv_hrt.h>

#include <board_config.h>

#include <systemlib/systemlib.h>
#include <systemlib/err.h>
#include <systemlib/mixer/mixer.h>
#include <systemlib/pwm_limit/pwm_limit.h>
#include <drivers/drv_mixer.h>
#include <drivers/drv_rc_input.h>

#include <uORB/topics/actuator_controls.h>
#include <uORB/topics/actuator_outputs.h>
#include <uORB/topics/actuator_armed.h>


#ifdef HRT_PPM_CHANNEL
# include <systemlib/ppm_decode.h>
#endif

/*
 * This is the analog to FMU_INPUT_DROP_LIMIT_US on the IO side
 */

#define CONTROL_INPUT_DROP_LIMIT_MS		20

class PX4FMU : public device::CDev
{
public:
	enum Mode {
		MODE_NONE,
		MODE_2PWM,
		MODE_4PWM,
		MODE_6PWM,
	};
	PX4FMU();
	virtual ~PX4FMU();

	virtual int	ioctl(file *filp, int cmd, unsigned long arg);
	virtual ssize_t	write(file *filp, const char *buffer, size_t len);

	virtual int	init();

	int		set_mode(Mode mode);

	int		set_pwm_alt_rate(unsigned rate);
	int		set_pwm_alt_channels(uint32_t channels);

private:
#if defined(CONFIG_ARCH_BOARD_PX4FMU_V1)
	static const unsigned _max_actuators = 4;
#endif
#if defined(CONFIG_ARCH_BOARD_PX4FMU_V2)
	static const unsigned _max_actuators = 6;
#endif

	Mode		_mode;
	unsigned	_pwm_default_rate;
	unsigned	_pwm_alt_rate;
	uint32_t	_pwm_alt_rate_channels;
	unsigned	_current_update_rate;
	int		_task;
	int		_t_actuators;
	int		_t_actuator_armed;
	orb_advert_t	_t_outputs;
	unsigned	_num_outputs;
	bool		_primary_pwm_device;

	volatile bool	_task_should_exit;
	bool		_armed;
	bool		_pwm_on;

	MixerGroup	*_mixers;

	actuator_controls_s _controls;

	pwm_limit_t	_pwm_limit;
	uint16_t	_failsafe_pwm[_max_actuators];
	uint16_t	_disarmed_pwm[_max_actuators];
	uint16_t	_min_pwm[_max_actuators];
	uint16_t	_max_pwm[_max_actuators];
	unsigned	_num_failsafe_set;
	unsigned	_num_disarmed_set;

	static void	task_main_trampoline(int argc, char *argv[]);
	void		task_main() __attribute__((noreturn));

	static int	control_callback(uintptr_t handle,
					 uint8_t control_group,
					 uint8_t control_index,
					 float &input);

	int		set_pwm_rate(unsigned rate_map, unsigned default_rate, unsigned alt_rate);
	int		pwm_ioctl(file *filp, int cmd, unsigned long arg);

	struct GPIOConfig {
		uint32_t	input;
		uint32_t	output;
		uint32_t	alt;
	};

	static const GPIOConfig	_gpio_tab[];
	static const unsigned	_ngpio;

	void		gpio_reset(void);
	void		sensor_reset(int ms);
	void		gpio_set_function(uint32_t gpios, int function);
	void		gpio_write(uint32_t gpios, int function);
	uint32_t	gpio_read(void);
	int		gpio_ioctl(file *filp, int cmd, unsigned long arg);

};

const PX4FMU::GPIOConfig PX4FMU::_gpio_tab[] = {
#if defined(CONFIG_ARCH_BOARD_PX4FMU_V1)
	{GPIO_GPIO0_INPUT, GPIO_GPIO0_OUTPUT, 0},
	{GPIO_GPIO1_INPUT, GPIO_GPIO1_OUTPUT, 0},
	{GPIO_GPIO2_INPUT, GPIO_GPIO2_OUTPUT, GPIO_USART2_CTS_1},
	{GPIO_GPIO3_INPUT, GPIO_GPIO3_OUTPUT, GPIO_USART2_RTS_1},
	{GPIO_GPIO4_INPUT, GPIO_GPIO4_OUTPUT, GPIO_USART2_TX_1},
	{GPIO_GPIO5_INPUT, GPIO_GPIO5_OUTPUT, GPIO_USART2_RX_1},
	{GPIO_GPIO6_INPUT, GPIO_GPIO6_OUTPUT, GPIO_CAN2_TX_2},
	{GPIO_GPIO7_INPUT, GPIO_GPIO7_OUTPUT, GPIO_CAN2_RX_2},
#endif
#if defined(CONFIG_ARCH_BOARD_PX4FMU_V2)
	{GPIO_GPIO0_INPUT,       GPIO_GPIO0_OUTPUT,       0},
	{GPIO_GPIO1_INPUT,       GPIO_GPIO1_OUTPUT,       0},
	{GPIO_GPIO2_INPUT,       GPIO_GPIO2_OUTPUT,       0},
	{GPIO_GPIO3_INPUT,       GPIO_GPIO3_OUTPUT,       0},
	{GPIO_GPIO4_INPUT,       GPIO_GPIO4_OUTPUT,       0},
	{GPIO_GPIO5_INPUT,       GPIO_GPIO5_OUTPUT,       0},

	{0,                      GPIO_VDD_5V_PERIPH_EN,   0},
	{0,                      GPIO_VDD_3V3_SENSORS_EN, 0},
	{GPIO_VDD_BRICK_VALID,   0,                       0},
	{GPIO_VDD_SERVO_VALID,   0,                       0},
	{GPIO_VDD_5V_HIPOWER_OC, 0,                       0},
	{GPIO_VDD_5V_PERIPH_OC,  0,                       0},
#endif
};

const unsigned PX4FMU::_ngpio = sizeof(PX4FMU::_gpio_tab) / sizeof(PX4FMU::_gpio_tab[0]);

namespace
{

PX4FMU	*g_fmu;

} // namespace

PX4FMU::PX4FMU() :
	CDev("fmuservo", PX4FMU_DEVICE_PATH),
	_mode(MODE_NONE),
	_pwm_default_rate(50),
	_pwm_alt_rate(50),
	_pwm_alt_rate_channels(0),
	_current_update_rate(0),
	_task(-1),
	_t_actuators(-1),
	_t_actuator_armed(-1),
	_t_outputs(0),
	_num_outputs(0),
	_primary_pwm_device(false),
	_task_should_exit(false),
	_armed(false),
	_pwm_on(false),
	_mixers(nullptr),
	_failsafe_pwm( {0}),
	       _disarmed_pwm( {0}),
	       _num_failsafe_set(0),
	       _num_disarmed_set(0)
{
	for (unsigned i = 0; i < _max_actuators; i++) {
		_min_pwm[i] = PWM_DEFAULT_MIN;
		_max_pwm[i] = PWM_DEFAULT_MAX;
	}

	_debug_enabled = true;
}

PX4FMU::~PX4FMU()
{
	if (_task != -1) {
		/* tell the task we want it to go away */
		_task_should_exit = true;

		unsigned i = 10;

		do {
			/* wait 50ms - it should wake every 100ms or so worst-case */
			usleep(50000);

			/* if we have given up, kill it */
			if (--i == 0) {
				task_delete(_task);
				break;
			}

		} while (_task != -1);
	}

	/* clean up the alternate device node */
	if (_primary_pwm_device)
		unregister_driver(PWM_OUTPUT_DEVICE_PATH);

	g_fmu = nullptr;
}

int
PX4FMU::init()
{
	int ret;

	ASSERT(_task == -1);

	/* do regular cdev init */
	ret = CDev::init();

	if (ret != OK)
		return ret;

	/* try to claim the generic PWM output device node as well - it's OK if we fail at this */
	ret = register_driver(PWM_OUTPUT_DEVICE_PATH, &fops, 0666, (void *)this);

	if (ret == OK) {
		log("default PWM output device");
		_primary_pwm_device = true;
	}

	/* reset GPIOs */
	gpio_reset();

	/* start the IO interface task */
	_task = task_spawn_cmd("fmuservo",
			       SCHED_DEFAULT,
			       SCHED_PRIORITY_DEFAULT,
			       2048,
			       (main_t)&PX4FMU::task_main_trampoline,
			       nullptr);

	if (_task < 0) {
		debug("task start failed: %d", errno);
		return -errno;
	}

	return OK;
}

void
PX4FMU::task_main_trampoline(int argc, char *argv[])
{
	g_fmu->task_main();
}

int
PX4FMU::set_mode(Mode mode)
{
	/*
	 * Configure for PWM output.
	 *
	 * Note that regardless of the configured mode, the task is always
	 * listening and mixing; the mode just selects which of the channels
	 * are presented on the output pins.
	 */
	switch (mode) {
	case MODE_2PWM:	// v1 multi-port with flow control lines as PWM
		debug("MODE_2PWM");

		/* default output rates */
		_pwm_default_rate = 50;
		_pwm_alt_rate = 50;
		_pwm_alt_rate_channels = 0;

		/* XXX magic numbers */
		up_pwm_servo_init(0x3);
		set_pwm_rate(_pwm_alt_rate_channels, _pwm_default_rate, _pwm_alt_rate);

		break;

	case MODE_4PWM: // v1 multi-port as 4 PWM outs
		debug("MODE_4PWM");

		/* default output rates */
		_pwm_default_rate = 50;
		_pwm_alt_rate = 50;
		_pwm_alt_rate_channels = 0;

		/* XXX magic numbers */
		up_pwm_servo_init(0xf);
		set_pwm_rate(_pwm_alt_rate_channels, _pwm_default_rate, _pwm_alt_rate);

		break;

	case MODE_6PWM: // v2 PWMs as 6 PWM outs
		debug("MODE_6PWM");

		/* default output rates */
		_pwm_default_rate = 50;
		_pwm_alt_rate = 50;
		_pwm_alt_rate_channels = 0;

		/* XXX magic numbers */
		up_pwm_servo_init(0x3f);
		set_pwm_rate(_pwm_alt_rate_channels, _pwm_default_rate, _pwm_alt_rate);

		break;

	case MODE_NONE:
		debug("MODE_NONE");

		_pwm_default_rate = 10;	/* artificially reduced output rate */
		_pwm_alt_rate = 10;
		_pwm_alt_rate_channels = 0;

		/* disable servo outputs - no need to set rates */
		up_pwm_servo_deinit();

		break;

	default:
		return -EINVAL;
	}

	_mode = mode;
	return OK;
}

int
PX4FMU::set_pwm_rate(uint32_t rate_map, unsigned default_rate, unsigned alt_rate)
{
	debug("set_pwm_rate %x %u %u", rate_map, default_rate, alt_rate);

	for (unsigned pass = 0; pass < 2; pass++) {
		for (unsigned group = 0; group < _max_actuators; group++) {

			// get the channel mask for this rate group
			uint32_t mask = up_pwm_servo_get_rate_group(group);

			if (mask == 0)
				continue;

			// all channels in the group must be either default or alt-rate
			uint32_t alt = rate_map & mask;

			if (pass == 0) {
				// preflight
				if ((alt != 0) && (alt != mask)) {
					warn("rate group %u mask %x bad overlap %x", group, mask, alt);
					// not a legal map, bail
					return -EINVAL;
				}

			} else {
				// set it - errors here are unexpected
				if (alt != 0) {
					if (up_pwm_servo_set_rate_group_update(group, _pwm_alt_rate) != OK) {
						warn("rate group set alt failed");
						return -EINVAL;
					}

				} else {
					if (up_pwm_servo_set_rate_group_update(group, _pwm_default_rate) != OK) {
						warn("rate group set default failed");
						return -EINVAL;
					}
				}
			}
		}
	}

	_pwm_alt_rate_channels = rate_map;
	_pwm_default_rate = default_rate;
	_pwm_alt_rate = alt_rate;

	return OK;
}

int
PX4FMU::set_pwm_alt_rate(unsigned rate)
{
	return set_pwm_rate(_pwm_alt_rate_channels, _pwm_default_rate, rate);
}

int
PX4FMU::set_pwm_alt_channels(uint32_t channels)
{
	return set_pwm_rate(channels, _pwm_default_rate, _pwm_alt_rate);
}

void
PX4FMU::task_main()
{
	/*
	 * Subscribe to the appropriate PWM output topic based on whether we are the
	 * primary PWM output or not.
	 */
	_t_actuators = orb_subscribe(_primary_pwm_device ? ORB_ID_VEHICLE_ATTITUDE_CONTROLS :
				     ORB_ID(actuator_controls_1));
	/* force a reset of the update rate */
	_current_update_rate = 0;

	_t_actuator_armed = orb_subscribe(ORB_ID(actuator_armed));
	orb_set_interval(_t_actuator_armed, 200);		/* 5Hz update rate */

	/* advertise the mixed control outputs */
	actuator_outputs_s outputs;
	memset(&outputs, 0, sizeof(outputs));
	/* advertise the mixed control outputs */
	_t_outputs = orb_advertise(_primary_pwm_device ? ORB_ID_VEHICLE_CONTROLS : ORB_ID(actuator_outputs_1),
				   &outputs);

	pollfd fds[2];
	fds[0].fd = _t_actuators;
	fds[0].events = POLLIN;
	fds[1].fd = _t_actuator_armed;
	fds[1].events = POLLIN;

#ifdef HRT_PPM_CHANNEL
	// rc input, published to ORB
	struct rc_input_values rc_in;
	orb_advert_t to_input_rc = 0;

	memset(&rc_in, 0, sizeof(rc_in));
	rc_in.input_source = RC_INPUT_SOURCE_PX4FMU_PPM;
#endif

	/* initialize PWM limit lib */
	pwm_limit_init(&_pwm_limit);

	log("starting");

	/* loop until killed */
	while (!_task_should_exit) {

		/*
		 * Adjust actuator topic update rate to keep up with
		 * the highest servo update rate configured.
		 *
		 * We always mix at max rate; some channels may update slower.
		 */
		unsigned max_rate = (_pwm_default_rate > _pwm_alt_rate) ? _pwm_default_rate : _pwm_alt_rate;

		if (_current_update_rate != max_rate) {
			_current_update_rate = max_rate;
			int update_rate_in_ms = int(1000 / _current_update_rate);

			/* reject faster than 500 Hz updates */
			if (update_rate_in_ms < 2) {
				update_rate_in_ms = 2;
			}

			/* reject slower than 10 Hz updates */
			if (update_rate_in_ms > 100) {
				update_rate_in_ms = 100;
			}

			debug("adjusted actuator update interval to %ums", update_rate_in_ms);
			orb_set_interval(_t_actuators, update_rate_in_ms);

			// set to current max rate, even if we are actually checking slower/faster
			_current_update_rate = max_rate;
		}

		/* sleep waiting for data, stopping to check for PPM
		 * input at 100Hz */
		int ret = ::poll(&fds[0], 2, CONTROL_INPUT_DROP_LIMIT_MS);

		/* this would be bad... */
		if (ret < 0) {
			log("poll error %d", errno);
			usleep(1000000);
			continue;

		} else if (ret == 0) {
			/* timeout: no control data, switch to failsafe values */
//			warnx("no PWM: failsafe");

		} else {

			/* do we have a control update? */
			if (fds[0].revents & POLLIN) {

				/* get controls - must always do this to avoid spinning */
<<<<<<< HEAD
				orb_copy(_primary_pwm_device ? ORB_ID_VEHICLE_ATTITUDE_CONTROLS :
					     ORB_ID(actuator_controls_1), _t_actuators, &_controls);
=======
				orb_copy(_primary_pwm_device ? ORB_ID_VEHICLE_ATTITUDE_CONTROLS : ORB_ID(actuator_controls_1), _t_actuators, &_controls);
>>>>>>> d3a71d1e

				/* can we mix? */
				if (_mixers != nullptr) {

					unsigned num_outputs;

					switch (_mode) {
					case MODE_2PWM:
						num_outputs = 2;
						break;

					case MODE_4PWM:
						num_outputs = 4;
						break;

					case MODE_6PWM:
						num_outputs = 6;
						break;

					default:
						num_outputs = 0;
						break;
					}

					/* do mixing */
					outputs.noutputs = _mixers->mix(&outputs.output[0], num_outputs);
					outputs.timestamp = hrt_absolute_time();

					/* iterate actuators */
					for (unsigned i = 0; i < num_outputs; i++) {
						/* last resort: catch NaN, INF and out-of-band errors */
						if (i >= outputs.noutputs ||
						    !isfinite(outputs.output[i]) ||
						    outputs.output[i] < -1.0f ||
						outputs.output[i] > 1.0f) {
							/*
							 * Value is NaN, INF or out of band - set to the minimum value.
							 * This will be clearly visible on the servo status and will limit the risk of accidentally
							 * spinning motors. It would be deadly in flight.
							 */
							outputs.output[i] = -1.0f;
						}
					}

					uint16_t pwm_limited[num_outputs];

					// XXX: hack: always armed
					_armed = true;

					pwm_limit_calc(_armed, num_outputs, _disarmed_pwm, _min_pwm, _max_pwm, outputs.output, pwm_limited, &_pwm_limit);

					/* output to the servos */
					for (unsigned i = 0; i < num_outputs; i++) {
						up_pwm_servo_set(i, pwm_limited[i]);
					}

					/* and publish for anyone that cares to see */
					orb_publish(_primary_pwm_device ? ORB_ID_VEHICLE_CONTROLS : ORB_ID(actuator_outputs_1), _t_outputs, &outputs);
				}
			}

			/* how about an arming update? */
			if (fds[1].revents & POLLIN) {
				actuator_armed_s aa;

				/* get new value */
				orb_copy(ORB_ID(actuator_armed), _t_actuator_armed, &aa);

				/* update the armed status and check that we're not locked down */
				bool set_armed = aa.armed && !aa.lockdown;

				if (_armed != set_armed)
					_armed = set_armed;

				/* update PWM status if armed or if disarmed PWM values are set */
				bool pwm_on = (aa.armed || _num_disarmed_set > 0);

				if (_pwm_on != pwm_on) {
					_pwm_on = pwm_on;
					up_pwm_servo_arm(pwm_on);
				}
			}
		}

#ifdef HRT_PPM_CHANNEL

		// see if we have new PPM input data
		if (ppm_last_valid_decode != rc_in.timestamp) {
			// we have a new PPM frame. Publish it.
			rc_in.channel_count = ppm_decoded_channels;

			if (rc_in.channel_count > RC_INPUT_MAX_CHANNELS) {
				rc_in.channel_count = RC_INPUT_MAX_CHANNELS;
			}

			for (uint8_t i = 0; i < rc_in.channel_count; i++) {
				rc_in.values[i] = ppm_buffer[i];
			}

			rc_in.timestamp = ppm_last_valid_decode;

			/* lazily advertise on first publication */
			if (to_input_rc == 0) {
				to_input_rc = orb_advertise(ORB_ID(input_rc), &rc_in);

			} else {
				orb_publish(ORB_ID(input_rc), to_input_rc, &rc_in);
			}
		}

#endif

	}

	::close(_t_actuators);
	::close(_t_actuator_armed);

	/* make sure servos are off */
	up_pwm_servo_deinit();

	log("stopping");

	/* note - someone else is responsible for restoring the GPIO config */

	/* tell the dtor that we are exiting */
	_task = -1;
	_exit(0);
}

int
PX4FMU::control_callback(uintptr_t handle,
			 uint8_t control_group,
			 uint8_t control_index,
			 float &input)
{
	const actuator_controls_s *controls = (actuator_controls_s *)handle;

	input = controls->control[control_index];
	return 0;
}

int
PX4FMU::ioctl(file *filp, int cmd, unsigned long arg)
{
	int ret;

	// XXX disabled, confusing users
	//debug("ioctl 0x%04x 0x%08x", cmd, arg);

	/* try it as a GPIO ioctl first */
	ret = gpio_ioctl(filp, cmd, arg);

	if (ret != -ENOTTY)
		return ret;

	/* if we are in valid PWM mode, try it as a PWM ioctl as well */
	switch (_mode) {
	case MODE_2PWM:
	case MODE_4PWM:
	case MODE_6PWM:
		ret = pwm_ioctl(filp, cmd, arg);
		break;

	default:
		debug("not in a PWM mode");
		break;
	}

	/* if nobody wants it, let CDev have it */
	if (ret == -ENOTTY)
		ret = CDev::ioctl(filp, cmd, arg);

	return ret;
}

int
PX4FMU::pwm_ioctl(file *filp, int cmd, unsigned long arg)
{
	int ret = OK;

	lock();

	switch (cmd) {
	case PWM_SERVO_ARM:
		up_pwm_servo_arm(true);
		break;

	case PWM_SERVO_SET_ARM_OK:
	case PWM_SERVO_CLEAR_ARM_OK:
		// these are no-ops, as no safety switch
		break;

	case PWM_SERVO_DISARM:
		up_pwm_servo_arm(false);
		break;

	case PWM_SERVO_GET_DEFAULT_UPDATE_RATE:
		*(uint32_t *)arg = _pwm_default_rate;
		break;

	case PWM_SERVO_SET_UPDATE_RATE:
		ret = set_pwm_rate(_pwm_alt_rate_channels, _pwm_default_rate, arg);
		break;

	case PWM_SERVO_GET_UPDATE_RATE:
		*(uint32_t *)arg = _pwm_alt_rate;
		break;

	case PWM_SERVO_SET_SELECT_UPDATE_RATE:
		ret = set_pwm_rate(arg, _pwm_default_rate, _pwm_alt_rate);
		break;

	case PWM_SERVO_GET_SELECT_UPDATE_RATE:
		*(uint32_t *)arg = _pwm_alt_rate_channels;
		break;

	case PWM_SERVO_SET_FAILSAFE_PWM: {
			struct pwm_output_values *pwm = (struct pwm_output_values *)arg;

			/* discard if too many values are sent */
			if (pwm->channel_count > _max_actuators) {
				ret = -EINVAL;
				break;
			}

			for (unsigned i = 0; i < pwm->channel_count; i++) {
				if (pwm->values[i] == 0) {
					/* ignore 0 */
				} else if (pwm->values[i] > PWM_HIGHEST_MAX) {
					_failsafe_pwm[i] = PWM_HIGHEST_MAX;

				} else if (pwm->values[i] < PWM_LOWEST_MIN) {
					_failsafe_pwm[i] = PWM_LOWEST_MIN;

				} else {
					_failsafe_pwm[i] = pwm->values[i];
				}
			}

			/*
			 * update the counter
			 * this is needed to decide if disarmed PWM output should be turned on or not
			 */
			_num_failsafe_set = 0;

			for (unsigned i = 0; i < _max_actuators; i++) {
				if (_failsafe_pwm[i] > 0)
					_num_failsafe_set++;
			}

			break;
		}

	case PWM_SERVO_GET_FAILSAFE_PWM: {
			struct pwm_output_values *pwm = (struct pwm_output_values *)arg;

			for (unsigned i = 0; i < _max_actuators; i++) {
				pwm->values[i] = _failsafe_pwm[i];
			}

			pwm->channel_count = _max_actuators;
			break;
		}

	case PWM_SERVO_SET_DISARMED_PWM: {
			struct pwm_output_values *pwm = (struct pwm_output_values *)arg;

			/* discard if too many values are sent */
			if (pwm->channel_count > _max_actuators) {
				ret = -EINVAL;
				break;
			}

			for (unsigned i = 0; i < pwm->channel_count; i++) {
				if (pwm->values[i] == 0) {
					/* ignore 0 */
				} else if (pwm->values[i] > PWM_HIGHEST_MAX) {
					_disarmed_pwm[i] = PWM_HIGHEST_MAX;

				} else if (pwm->values[i] < PWM_LOWEST_MIN) {
					_disarmed_pwm[i] = PWM_LOWEST_MIN;

				} else {
					_disarmed_pwm[i] = pwm->values[i];
				}
			}

			/*
			 * update the counter
			 * this is needed to decide if disarmed PWM output should be turned on or not
			 */
			_num_disarmed_set = 0;

			for (unsigned i = 0; i < _max_actuators; i++) {
				if (_disarmed_pwm[i] > 0)
					_num_disarmed_set++;
			}

			break;
		}

	case PWM_SERVO_GET_DISARMED_PWM: {
			struct pwm_output_values *pwm = (struct pwm_output_values *)arg;

			for (unsigned i = 0; i < _max_actuators; i++) {
				pwm->values[i] = _disarmed_pwm[i];
			}

			pwm->channel_count = _max_actuators;
			break;
		}

	case PWM_SERVO_SET_MIN_PWM: {
			struct pwm_output_values *pwm = (struct pwm_output_values *)arg;

			/* discard if too many values are sent */
			if (pwm->channel_count > _max_actuators) {
				ret = -EINVAL;
				break;
			}

			for (unsigned i = 0; i < pwm->channel_count; i++) {
				if (pwm->values[i] == 0) {
					/* ignore 0 */
				} else if (pwm->values[i] > PWM_HIGHEST_MIN) {
					_min_pwm[i] = PWM_HIGHEST_MIN;

				} else if (pwm->values[i] < PWM_LOWEST_MIN) {
					_min_pwm[i] = PWM_LOWEST_MIN;

				} else {
					_min_pwm[i] = pwm->values[i];
				}
			}

			break;
		}

	case PWM_SERVO_GET_MIN_PWM: {
			struct pwm_output_values *pwm = (struct pwm_output_values *)arg;

			for (unsigned i = 0; i < _max_actuators; i++) {
				pwm->values[i] = _min_pwm[i];
			}

			pwm->channel_count = _max_actuators;
			arg = (unsigned long)&pwm;
			break;
		}

	case PWM_SERVO_SET_MAX_PWM: {
			struct pwm_output_values *pwm = (struct pwm_output_values *)arg;

			/* discard if too many values are sent */
			if (pwm->channel_count > _max_actuators) {
				ret = -EINVAL;
				break;
			}

			for (unsigned i = 0; i < pwm->channel_count; i++) {
				if (pwm->values[i] == 0) {
					/* ignore 0 */
				} else if (pwm->values[i] < PWM_LOWEST_MAX) {
					_max_pwm[i] = PWM_LOWEST_MAX;

				} else if (pwm->values[i] > PWM_HIGHEST_MAX) {
					_max_pwm[i] = PWM_HIGHEST_MAX;

				} else {
					_max_pwm[i] = pwm->values[i];
				}
			}

			break;
		}

	case PWM_SERVO_GET_MAX_PWM: {
			struct pwm_output_values *pwm = (struct pwm_output_values *)arg;

			for (unsigned i = 0; i < _max_actuators; i++) {
				pwm->values[i] = _max_pwm[i];
			}

			pwm->channel_count = _max_actuators;
			arg = (unsigned long)&pwm;
			break;
		}

	case PWM_SERVO_SET(5):
	case PWM_SERVO_SET(4):
		if (_mode < MODE_6PWM) {
			ret = -EINVAL;
			break;
		}

		/* FALLTHROUGH */
	case PWM_SERVO_SET(3):
	case PWM_SERVO_SET(2):
		if (_mode < MODE_4PWM) {
			ret = -EINVAL;
			break;
		}

		/* FALLTHROUGH */
	case PWM_SERVO_SET(1):
	case PWM_SERVO_SET(0):
		if (arg <= 2100) {
			up_pwm_servo_set(cmd - PWM_SERVO_SET(0), arg);

		} else {
			ret = -EINVAL;
		}

		break;

	case PWM_SERVO_GET(5):
	case PWM_SERVO_GET(4):
		if (_mode < MODE_6PWM) {
			ret = -EINVAL;
			break;
		}

		/* FALLTHROUGH */
	case PWM_SERVO_GET(3):
	case PWM_SERVO_GET(2):
		if (_mode < MODE_4PWM) {
			ret = -EINVAL;
			break;
		}

		/* FALLTHROUGH */
	case PWM_SERVO_GET(1):
	case PWM_SERVO_GET(0):
		*(servo_position_t *)arg = up_pwm_servo_get(cmd - PWM_SERVO_GET(0));
		break;

	case PWM_SERVO_GET_RATEGROUP(0):
	case PWM_SERVO_GET_RATEGROUP(1):
	case PWM_SERVO_GET_RATEGROUP(2):
	case PWM_SERVO_GET_RATEGROUP(3):
	case PWM_SERVO_GET_RATEGROUP(4):
	case PWM_SERVO_GET_RATEGROUP(5):
		*(uint32_t *)arg = up_pwm_servo_get_rate_group(cmd - PWM_SERVO_GET_RATEGROUP(0));
		break;

	case PWM_SERVO_GET_COUNT:
	case MIXERIOCGETOUTPUTCOUNT:
		switch (_mode) {
		case MODE_6PWM:
			*(unsigned *)arg = 6;
			break;

		case MODE_4PWM:
			*(unsigned *)arg = 4;
			break;

		case MODE_2PWM:
			*(unsigned *)arg = 2;
			break;

		default:
			ret = -EINVAL;
			break;
		}

		break;

	case MIXERIOCRESET:
		if (_mixers != nullptr) {
			delete _mixers;
			_mixers = nullptr;
		}

		break;

	case MIXERIOCADDSIMPLE: {
			mixer_simple_s *mixinfo = (mixer_simple_s *)arg;

			SimpleMixer *mixer = new SimpleMixer(control_callback,
							     (uintptr_t)&_controls, mixinfo);

			if (mixer->check()) {
				delete mixer;
				ret = -EINVAL;

			} else {
				if (_mixers == nullptr)
					_mixers = new MixerGroup(control_callback,
								 (uintptr_t)&_controls);

				_mixers->add_mixer(mixer);
			}

			break;
		}

	case MIXERIOCLOADBUF: {
			const char *buf = (const char *)arg;
			unsigned buflen = strnlen(buf, 1024);

			if (_mixers == nullptr)
				_mixers = new MixerGroup(control_callback, (uintptr_t)&_controls);

			if (_mixers == nullptr) {
				ret = -ENOMEM;

			} else {

				ret = _mixers->load_from_buf(buf, buflen);

				if (ret != 0) {
					debug("mixer load failed with %d", ret);
					delete _mixers;
					_mixers = nullptr;
					ret = -EINVAL;
				}
			}

			break;
		}

	default:
		ret = -ENOTTY;
		break;
	}

	unlock();

	return ret;
}

/*
  this implements PWM output via a write() method, for compatibility
  with px4io
 */
ssize_t
PX4FMU::write(file *filp, const char *buffer, size_t len)
{
	unsigned count = len / 2;
	uint16_t values[6];

	if (count > 6) {
		// we have at most 6 outputs
		count = 6;
	}

	// allow for misaligned values
	memcpy(values, buffer, count * 2);

	for (uint8_t i = 0; i < count; i++) {
		up_pwm_servo_set(i, values[i]);
	}

	return count * 2;
}

void
PX4FMU::sensor_reset(int ms)
{
#if defined(CONFIG_ARCH_BOARD_PX4FMU_V2)

	if (ms < 1) {
		ms = 1;
	}

	/* disable SPI bus */
	stm32_configgpio(GPIO_SPI_CS_GYRO_OFF);
	stm32_configgpio(GPIO_SPI_CS_ACCEL_MAG_OFF);
	stm32_configgpio(GPIO_SPI_CS_BARO_OFF);

	stm32_gpiowrite(GPIO_SPI_CS_GYRO_OFF, 0);
	stm32_gpiowrite(GPIO_SPI_CS_ACCEL_MAG_OFF, 0);
	stm32_gpiowrite(GPIO_SPI_CS_BARO_OFF, 0);

	stm32_configgpio(GPIO_SPI1_SCK_OFF);
	stm32_configgpio(GPIO_SPI1_MISO_OFF);
	stm32_configgpio(GPIO_SPI1_MOSI_OFF);

	stm32_gpiowrite(GPIO_SPI1_SCK_OFF, 0);
	stm32_gpiowrite(GPIO_SPI1_MISO_OFF, 0);
	stm32_gpiowrite(GPIO_SPI1_MOSI_OFF, 0);

	stm32_configgpio(GPIO_GYRO_DRDY_OFF);
	stm32_configgpio(GPIO_MAG_DRDY_OFF);
	stm32_configgpio(GPIO_ACCEL_DRDY_OFF);

	stm32_gpiowrite(GPIO_GYRO_DRDY_OFF, 0);
	stm32_gpiowrite(GPIO_MAG_DRDY_OFF, 0);
	stm32_gpiowrite(GPIO_ACCEL_DRDY_OFF, 0);

	/* set the sensor rail off */
	stm32_configgpio(GPIO_VDD_3V3_SENSORS_EN);
	stm32_gpiowrite(GPIO_VDD_3V3_SENSORS_EN, 0);

	/* wait for the sensor rail to reach GND */
	usleep(ms * 1000);
	warnx("reset done, %d ms", ms);

	/* re-enable power */

	/* switch the sensor rail back on */
	stm32_gpiowrite(GPIO_VDD_3V3_SENSORS_EN, 1);

	/* wait a bit before starting SPI, different times didn't influence results */
	usleep(100);

	/* reconfigure the SPI pins */
#ifdef CONFIG_STM32_SPI1
	stm32_configgpio(GPIO_SPI_CS_GYRO);
	stm32_configgpio(GPIO_SPI_CS_ACCEL_MAG);
	stm32_configgpio(GPIO_SPI_CS_BARO);
	stm32_configgpio(GPIO_SPI_CS_MPU);

	/* De-activate all peripherals,
	 * required for some peripheral
	 * state machines
	 */
	stm32_gpiowrite(GPIO_SPI_CS_GYRO, 1);
	stm32_gpiowrite(GPIO_SPI_CS_ACCEL_MAG, 1);
	stm32_gpiowrite(GPIO_SPI_CS_BARO, 1);
	stm32_gpiowrite(GPIO_SPI_CS_MPU, 1);
#endif
#endif
}


void
PX4FMU::gpio_reset(void)
{
	/*
	 * Setup default GPIO config - all pins as GPIOs, input if
	 * possible otherwise output if possible.
	 */
	for (unsigned i = 0; i < _ngpio; i++) {
		if (_gpio_tab[i].input != 0) {
			stm32_configgpio(_gpio_tab[i].input);

		} else if (_gpio_tab[i].output != 0) {
			stm32_configgpio(_gpio_tab[i].output);
		}
	}

#if defined(CONFIG_ARCH_BOARD_PX4FMU_V1)
	/* if we have a GPIO direction control, set it to zero (input) */
	stm32_gpiowrite(GPIO_GPIO_DIR, 0);
	stm32_configgpio(GPIO_GPIO_DIR);
#endif
}

void
PX4FMU::gpio_set_function(uint32_t gpios, int function)
{
#if defined(CONFIG_ARCH_BOARD_PX4FMU_V1)

	/*
	 * GPIOs 0 and 1 must have the same direction as they are buffered
	 * by a shared 2-port driver.  Any attempt to set either sets both.
	 */
	if (gpios & 3) {
		gpios |= 3;

		/* flip the buffer to output mode if required */
		if (GPIO_SET_OUTPUT == function)
			stm32_gpiowrite(GPIO_GPIO_DIR, 1);
	}

#endif

	/* configure selected GPIOs as required */
	for (unsigned i = 0; i < _ngpio; i++) {
		if (gpios & (1 << i)) {
			switch (function) {
			case GPIO_SET_INPUT:
				stm32_configgpio(_gpio_tab[i].input);
				break;

			case GPIO_SET_OUTPUT:
				stm32_configgpio(_gpio_tab[i].output);
				break;

			case GPIO_SET_ALT_1:
				if (_gpio_tab[i].alt != 0)
					stm32_configgpio(_gpio_tab[i].alt);

				break;
			}
		}
	}

#if defined(CONFIG_ARCH_BOARD_PX4FMU_V1)

	/* flip buffer to input mode if required */
	if ((GPIO_SET_INPUT == function) && (gpios & 3))
		stm32_gpiowrite(GPIO_GPIO_DIR, 0);

#endif
}

void
PX4FMU::gpio_write(uint32_t gpios, int function)
{
	int value = (function == GPIO_SET) ? 1 : 0;

	for (unsigned i = 0; i < _ngpio; i++)
		if (gpios & (1 << i))
			stm32_gpiowrite(_gpio_tab[i].output, value);
}

uint32_t
PX4FMU::gpio_read(void)
{
	uint32_t bits = 0;

	for (unsigned i = 0; i < _ngpio; i++)
		if (stm32_gpioread(_gpio_tab[i].input))
			bits |= (1 << i);

	return bits;
}

int
PX4FMU::gpio_ioctl(struct file *filp, int cmd, unsigned long arg)
{
	int	ret = OK;

	lock();

	switch (cmd) {

	case GPIO_RESET:
		gpio_reset();
		break;

	case GPIO_SENSOR_RAIL_RESET:
		sensor_reset(arg);
		break;

	case GPIO_SET_OUTPUT:
	case GPIO_SET_INPUT:
	case GPIO_SET_ALT_1:
		gpio_set_function(arg, cmd);
		break;

	case GPIO_SET_ALT_2:
	case GPIO_SET_ALT_3:
	case GPIO_SET_ALT_4:
		ret = -EINVAL;
		break;

	case GPIO_SET:
	case GPIO_CLEAR:
		gpio_write(arg, cmd);
		break;

	case GPIO_GET:
		*(uint32_t *)arg = gpio_read();
		break;

	default:
		ret = -ENOTTY;
	}

	unlock();

	return ret;
}

namespace
{

enum PortMode {
	PORT_MODE_UNSET = 0,
	PORT_FULL_GPIO,
	PORT_FULL_SERIAL,
	PORT_FULL_PWM,
	PORT_GPIO_AND_SERIAL,
	PORT_PWM_AND_SERIAL,
	PORT_PWM_AND_GPIO,
};

PortMode g_port_mode;

int
fmu_new_mode(PortMode new_mode)
{
	uint32_t gpio_bits;
	PX4FMU::Mode servo_mode;

	/* reset to all-inputs */
	g_fmu->ioctl(0, GPIO_RESET, 0);

	gpio_bits = 0;
	servo_mode = PX4FMU::MODE_NONE;

	switch (new_mode) {
	case PORT_FULL_GPIO:
	case PORT_MODE_UNSET:
		/* nothing more to do here */
		break;

	case PORT_FULL_PWM:
#if defined(CONFIG_ARCH_BOARD_PX4FMU_V1)
		/* select 4-pin PWM mode */
		servo_mode = PX4FMU::MODE_4PWM;
#endif
#if defined(CONFIG_ARCH_BOARD_PX4FMU_V2)
		servo_mode = PX4FMU::MODE_6PWM;
#endif
		break;

		/* mixed modes supported on v1 board only */
#if defined(CONFIG_ARCH_BOARD_PX4FMU_V1)

	case PORT_FULL_SERIAL:
		/* set all multi-GPIOs to serial mode */
		gpio_bits = GPIO_MULTI_1 | GPIO_MULTI_2 | GPIO_MULTI_3 | GPIO_MULTI_4;
		break;

	case PORT_GPIO_AND_SERIAL:
		/* set RX/TX multi-GPIOs to serial mode */
		gpio_bits = GPIO_MULTI_3 | GPIO_MULTI_4;
		break;

	case PORT_PWM_AND_SERIAL:
		/* select 2-pin PWM mode */
		servo_mode = PX4FMU::MODE_2PWM;
		/* set RX/TX multi-GPIOs to serial mode */
		gpio_bits = GPIO_MULTI_3 | GPIO_MULTI_4;
		break;

	case PORT_PWM_AND_GPIO:
		/* select 2-pin PWM mode */
		servo_mode = PX4FMU::MODE_2PWM;
		break;
#endif

	default:
		return -1;
	}

	/* adjust GPIO config for serial mode(s) */
	if (gpio_bits != 0)
		g_fmu->ioctl(0, GPIO_SET_ALT_1, gpio_bits);

	/* (re)set the PWM output mode */
	g_fmu->set_mode(servo_mode);

	return OK;
}

int
fmu_start(void)
{
	int ret = OK;

	if (g_fmu == nullptr) {

		g_fmu = new PX4FMU;

		if (g_fmu == nullptr) {
			ret = -ENOMEM;

		} else {
			ret = g_fmu->init();

			if (ret != OK) {
				delete g_fmu;
				g_fmu = nullptr;
			}
		}
	}

	return ret;
}

int
fmu_stop(void)
{
	int ret = OK;

	if (g_fmu != nullptr) {

		delete g_fmu;
		g_fmu = nullptr;
	}

	return ret;
}

void
sensor_reset(int ms)
{
	int	 fd;
	int	 ret;

	fd = open(PX4FMU_DEVICE_PATH, O_RDWR);

	if (fd < 0)
		errx(1, "open fail");

	if (ioctl(fd, GPIO_SENSOR_RAIL_RESET, ms) < 0)
		err(1, "servo arm failed");

}

void
test(void)
{
	int	 fd;
	unsigned servo_count = 0;
	unsigned pwm_value = 1000;
	int	 direction = 1;
	int	 ret;

	fd = open(PX4FMU_DEVICE_PATH, O_RDWR);

	if (fd < 0)
		errx(1, "open fail");

	if (ioctl(fd, PWM_SERVO_ARM, 0) < 0)       err(1, "servo arm failed");

	if (ioctl(fd, PWM_SERVO_GET_COUNT, (unsigned long)&servo_count) != 0) {
		err(1, "Unable to get servo count\n");
	}

	warnx("Testing %u servos", (unsigned)servo_count);

	struct pollfd fds;
	fds.fd = 0; /* stdin */
	fds.events = POLLIN;

	warnx("Press CTRL-C or 'c' to abort.");

	for (;;) {
		/* sweep all servos between 1000..2000 */
		servo_position_t servos[servo_count];

		for (unsigned i = 0; i < servo_count; i++)
			servos[i] = pwm_value;

		if (direction == 1) {
			// use ioctl interface for one direction
			for (unsigned i = 0; i < servo_count;	i++) {
				if (ioctl(fd, PWM_SERVO_SET(i), servos[i]) < 0) {
					err(1, "servo %u set failed", i);
				}
			}

		} else {
			// and use write interface for the other direction
			ret = write(fd, servos, sizeof(servos));

			if (ret != (int)sizeof(servos))
				err(1, "error writing PWM servo data, wrote %u got %d", sizeof(servos), ret);
		}

		if (direction > 0) {
			if (pwm_value < 2000) {
				pwm_value++;

			} else {
				direction = -1;
			}

		} else {
			if (pwm_value > 1000) {
				pwm_value--;

			} else {
				direction = 1;
			}
		}

		/* readback servo values */
		for (unsigned i = 0; i < servo_count; i++) {
			servo_position_t value;

			if (ioctl(fd, PWM_SERVO_GET(i), (unsigned long)&value))
				err(1, "error reading PWM servo %d", i);

			if (value != servos[i])
				errx(1, "servo %d readback error, got %u expected %u", i, value, servos[i]);
		}

		/* Check if user wants to quit */
		char c;
		ret = poll(&fds, 1, 0);

		if (ret > 0) {

			read(0, &c, 1);

			if (c == 0x03 || c == 0x63 || c == 'q') {
				warnx("User abort\n");
				break;
			}
		}
	}

	close(fd);

	exit(0);
}

void
fake(int argc, char *argv[])
{
	if (argc < 5)
		errx(1, "fmu fake <roll> <pitch> <yaw> <thrust> (values -100 .. 100)");

	actuator_controls_s ac;

	ac.control[0] = strtol(argv[1], 0, 0) / 100.0f;

	ac.control[1] = strtol(argv[2], 0, 0) / 100.0f;

	ac.control[2] = strtol(argv[3], 0, 0) / 100.0f;

	ac.control[3] = strtol(argv[4], 0, 0) / 100.0f;

	orb_advert_t handle = orb_advertise(ORB_ID_VEHICLE_ATTITUDE_CONTROLS, &ac);

	if (handle < 0)
		errx(1, "advertise failed");

	actuator_armed_s aa;

	aa.armed = true;
	aa.lockdown = false;

	handle = orb_advertise(ORB_ID(actuator_armed), &aa);

	if (handle < 0)
		errx(1, "advertise failed 2");

	exit(0);
}

} // namespace

extern "C" __EXPORT int fmu_main(int argc, char *argv[]);

int
fmu_main(int argc, char *argv[])
{
	PortMode new_mode = PORT_MODE_UNSET;
	const char *verb = argv[1];

	if (!strcmp(verb, "stop")) {
		fmu_stop();
		errx(0, "FMU driver stopped");
	}


	if (fmu_start() != OK)
		errx(1, "failed to start the FMU driver");

	/*
	 * Mode switches.
	 */
	if (!strcmp(verb, "mode_gpio")) {
		new_mode = PORT_FULL_GPIO;

	} else if (!strcmp(verb, "mode_pwm")) {
		new_mode = PORT_FULL_PWM;

#if defined(CONFIG_ARCH_BOARD_PX4FMU_V1)

	} else if (!strcmp(verb, "mode_serial")) {
		new_mode = PORT_FULL_SERIAL;

	} else if (!strcmp(verb, "mode_gpio_serial")) {
		new_mode = PORT_GPIO_AND_SERIAL;

	} else if (!strcmp(verb, "mode_pwm_serial")) {
		new_mode = PORT_PWM_AND_SERIAL;

	} else if (!strcmp(verb, "mode_pwm_gpio")) {
		new_mode = PORT_PWM_AND_GPIO;
#endif
	}

	/* was a new mode set? */
	if (new_mode != PORT_MODE_UNSET) {

		/* yes but it's the same mode */
		if (new_mode == g_port_mode)
			return OK;

		/* switch modes */
		int ret = fmu_new_mode(new_mode);
		exit(ret == OK ? 0 : 1);
	}

	if (!strcmp(verb, "test"))
		test();

	if (!strcmp(verb, "fake"))
		fake(argc - 1, argv + 1);

	if (!strcmp(verb, "sensor_reset")) {
		if (argc > 2) {
			int reset_time = strtol(argv[2], 0, 0);
			sensor_reset(reset_time);

		} else {
			sensor_reset(0);
			warnx("resettet default time");
		}
		exit(0);
	}


	fprintf(stderr, "FMU: unrecognised command, try:\n");
#if defined(CONFIG_ARCH_BOARD_PX4FMU_V1)
	fprintf(stderr, "  mode_gpio, mode_serial, mode_pwm, mode_gpio_serial, mode_pwm_serial, mode_pwm_gpio, test\n");
#elif defined(CONFIG_ARCH_BOARD_PX4FMU_V2)
	fprintf(stderr, "  mode_gpio, mode_pwm, test, sensor_reset [milliseconds]\n");
#endif
	exit(1);
}<|MERGE_RESOLUTION|>--- conflicted
+++ resolved
@@ -540,12 +540,8 @@
 			if (fds[0].revents & POLLIN) {
 
 				/* get controls - must always do this to avoid spinning */
-<<<<<<< HEAD
 				orb_copy(_primary_pwm_device ? ORB_ID_VEHICLE_ATTITUDE_CONTROLS :
 					     ORB_ID(actuator_controls_1), _t_actuators, &_controls);
-=======
-				orb_copy(_primary_pwm_device ? ORB_ID_VEHICLE_ATTITUDE_CONTROLS : ORB_ID(actuator_controls_1), _t_actuators, &_controls);
->>>>>>> d3a71d1e
 
 				/* can we mix? */
 				if (_mixers != nullptr) {
