--- conflicted
+++ resolved
@@ -119,43 +119,6 @@
 /** start DSM bind */
 #define DSM_BIND_START	_PX4_IOC(_PWM_SERVO_BASE, 10)
 
-<<<<<<< HEAD
-=======
-/** get the PWM value for failsafe */
-#define PWM_SERVO_GET_FAILSAFE_PWM	_PX4_IOC(_PWM_SERVO_BASE, 13)
-
-/** get the PWM value when disarmed */
-#define PWM_SERVO_GET_DISARMED_PWM	_PX4_IOC(_PWM_SERVO_BASE, 15)
-
-/** set the minimum PWM value the output will send */
-#define PWM_SERVO_SET_MIN_PWM	_PX4_IOC(_PWM_SERVO_BASE, 16)
-
-/** get the minimum PWM value the output will send */
-#define PWM_SERVO_GET_MIN_PWM	_PX4_IOC(_PWM_SERVO_BASE, 17)
-
-/** set the maximum PWM value the output will send */
-#define PWM_SERVO_SET_MAX_PWM	_PX4_IOC(_PWM_SERVO_BASE, 18)
-
-/** get the maximum PWM value the output will send */
-#define PWM_SERVO_GET_MAX_PWM	_PX4_IOC(_PWM_SERVO_BASE, 19)
-
-/*
- *
- *
- * WARNING WARNING WARNING! DO NOT EXCEED 47 IN IOC INDICES HERE!
- *
- *
- */
-
-/** get a single specific servo value */
-#define PWM_SERVO_GET(_servo)	_PX4_IOC(_PWM_SERVO_BASE, 0x50 + _servo)
-
-/** get the _n'th rate group's channels; *(uint32_t *)arg returns a bitmap of channels
- *  whose update rates must be the same.
- */
-#define PWM_SERVO_GET_RATEGROUP(_n) _PX4_IOC(_PWM_SERVO_BASE, 0x70 + _n)
-
->>>>>>> dc8ed978
 /** specific rates for configuring the timer for OneShot or PWM */
 #define	PWM_RATE_ONESHOT			0u
 #define	PWM_RATE_LOWER_LIMIT		1u
